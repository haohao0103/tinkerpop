/*
 * Licensed to the Apache Software Foundation (ASF) under one
 * or more contributor license agreements.  See the NOTICE file
 * distributed with this work for additional information
 * regarding copyright ownership.  The ASF licenses this file
 * to you under the Apache License, Version 2.0 (the
 * "License"); you may not use this file except in compliance
 * with the License.  You may obtain a copy of the License at
 *
 * http://www.apache.org/licenses/LICENSE-2.0
 *
 * Unless required by applicable law or agreed to in writing,
 * software distributed under the License is distributed on an
 * "AS IS" BASIS, WITHOUT WARRANTIES OR CONDITIONS OF ANY
 * KIND, either express or implied.  See the License for the
 * specific language governing permissions and limitations
 * under the License.
 */
package org.apache.tinkerpop.gremlin.process.traversal.step.util;

import org.apache.tinkerpop.gremlin.process.traversal.P;
import org.apache.tinkerpop.gremlin.structure.Element;
import org.apache.tinkerpop.gremlin.structure.Property;
import org.apache.tinkerpop.gremlin.structure.T;
import org.apache.tinkerpop.gremlin.structure.util.CloseableIterator;

import java.io.Serializable;
import java.util.Collection;
import java.util.Iterator;
import java.util.List;
import java.util.function.BiPredicate;
import java.util.function.Predicate;

/**
 * @author Marko A. Rodriguez (http://markorodriguez.com)
 */
public class HasContainer implements Serializable, Cloneable, Predicate<Element> {

    private String key;
    private P predicate;

    private final boolean testingIdString;

    public HasContainer(final String key, final P<?> predicate) {
        this.key = key;
        this.predicate = predicate;
<<<<<<< HEAD
        this.testingIdString = isStringTestable();
=======

        if (this.key != null && !this.key.equals(T.id.getAccessor()))
            testingIdString = false;
        else {
            // the values should be homogenous if a collection is submitted
            final Object predicateValue = this.predicate.getValue();

            // enforce a homogenous collection of values when testing ids
            enforceHomogenousCollectionIfPresent(predicateValue);

            // grab an instance of a value which is either the first item in a homogeneous collection or the value itself
            final Object valueInstance = this.predicate.getValue() instanceof Collection ?
                    ((Collection) this.predicate.getValue()).isEmpty() ?
                            new Object() :
                            ((Collection) this.predicate.getValue()).toArray()[0] :
                    this.predicate.getValue();

            // if the key being evaluated is id then the has() test can evaluate as a toString() representation of the
            // identifier.  this could be done in the test() method but it seems cheaper to do the conversion once in
            // the constructor.  the original value in P is maintained separately
            this.testingIdString = this.key != null && this.key.equals(T.id.getAccessor()) && valueInstance instanceof String;
            if (this.testingIdString)
                this.predicate.setValue(this.predicate.getValue() instanceof Collection ?
                        IteratorUtils.set(IteratorUtils.map(((Collection<Object>) this.predicate.getValue()).iterator(), Object::toString)) :
                        this.predicate.getValue().toString());
        }
>>>>>>> 2000e59a
    }

    public final boolean test(final Element element) {
        // it is OK to evaluate equality of ids via toString(), given that the test suite enforces the value of
        // id().toString() to be a first class representation of the identifier. a string test is only executed
        // if the predicate value is a String.  this allows stuff like: g.V().has(id,lt(10)) to work properly
        if (this.key != null) {
            if (this.key.equals(T.id.getAccessor()))
                return testingIdString ? testIdAsString(element) : testId(element);
            if (this.key.equals(T.label.getAccessor()))
                return testLabel(element);
        }

        final Iterator<? extends Property> itty = element.properties(this.key);
        try {
            while (itty.hasNext()) {
                if (testValue(itty.next()))
                    return true;
            }
        } finally {
            CloseableIterator.closeIterator(itty);
        }
        return false;
    }

    public final boolean test(final Property property) {
        if (this.key.equals(T.value.getAccessor()))
            return testValue(property);
        if (this.key.equals(T.key.getAccessor()))
            return testKey(property);
        if (property instanceof Element)
            return test((Element) property);
        return false;
    }

    protected boolean testId(final Element element) {
        return this.predicate.test(element.id());
    }

    protected boolean testIdAsString(final Element element) {
        return this.predicate.test(element.id().toString());
    }

    protected boolean testLabel(final Element element) {
        return this.predicate.test(element.label());
    }

    protected boolean testValue(final Property property) {
        return this.predicate.test(property.value());
    }

    protected boolean testKey(final Property property) {
        return this.predicate.test(property.key());
    }

    public final String toString() {
        return this.key + '.' + this.predicate;
    }

    public HasContainer clone() {
        try {
            final HasContainer clone = (HasContainer) super.clone();
            clone.predicate = this.predicate.clone();
            return clone;
        } catch (final CloneNotSupportedException e) {
            throw new IllegalStateException(e.getMessage(), e);
        }
    }

    @Override
    public int hashCode() {
        return (this.key != null ? this.key.hashCode() : 0) ^ (this.predicate != null ? this.predicate.hashCode() : 0);
    }

    public final String getKey() {
        return this.key;
    }

    public final void setKey(final String key) {
        this.key = key;
    }

    public final P<?> getPredicate() {
        return this.predicate;
    }

    public final BiPredicate<?, ?> getBiPredicate() {
        return this.predicate.getBiPredicate();
    }

    public final Object getValue() {
        return this.predicate.getValue();
    }

    ////////////

    /**
     * Determines if the value of the predicate is testable via {@code toString()} representation of an element which
     * is only relevant if the has relates to an {@link T#id}.
     */
    private boolean isStringTestable() {
        if (this.key.equals(T.id.getAccessor())) {
            final Object predicateValue = null == this.predicate ? null : this.predicate.getValue();
            if (predicateValue instanceof Collection) {
                final Collection collection = (Collection) predicateValue;
                if (!collection.isEmpty()) {
                    return ((Collection) predicateValue).stream().allMatch(c -> null == c || c instanceof String);
                }
            }

            return predicateValue instanceof String;
        }

        return false;
    }

    public static <V> boolean testAll(final Property<V> property, final List<HasContainer> hasContainers) {
        return internalTestAll(property, hasContainers);
    }

    public static boolean testAll(final Element element, final List<HasContainer> hasContainers) {
        return internalTestAll(element, hasContainers);
    }

    private static <S> boolean internalTestAll(final S element, final List<HasContainer> hasContainers) {
        final boolean isProperty = element instanceof Property;
        for (final HasContainer hasContainer : hasContainers) {
            if (isProperty) {
                if (!hasContainer.test((Property) element))
                    return false;
            } else {
                if (!hasContainer.test((Element) element))
                    return false;
            }
        }
        return true;
    }
}<|MERGE_RESOLUTION|>--- conflicted
+++ resolved
@@ -28,6 +28,7 @@
 import java.util.Collection;
 import java.util.Iterator;
 import java.util.List;
+import java.util.Objects;
 import java.util.function.BiPredicate;
 import java.util.function.Predicate;
 
@@ -44,36 +45,7 @@
     public HasContainer(final String key, final P<?> predicate) {
         this.key = key;
         this.predicate = predicate;
-<<<<<<< HEAD
         this.testingIdString = isStringTestable();
-=======
-
-        if (this.key != null && !this.key.equals(T.id.getAccessor()))
-            testingIdString = false;
-        else {
-            // the values should be homogenous if a collection is submitted
-            final Object predicateValue = this.predicate.getValue();
-
-            // enforce a homogenous collection of values when testing ids
-            enforceHomogenousCollectionIfPresent(predicateValue);
-
-            // grab an instance of a value which is either the first item in a homogeneous collection or the value itself
-            final Object valueInstance = this.predicate.getValue() instanceof Collection ?
-                    ((Collection) this.predicate.getValue()).isEmpty() ?
-                            new Object() :
-                            ((Collection) this.predicate.getValue()).toArray()[0] :
-                    this.predicate.getValue();
-
-            // if the key being evaluated is id then the has() test can evaluate as a toString() representation of the
-            // identifier.  this could be done in the test() method but it seems cheaper to do the conversion once in
-            // the constructor.  the original value in P is maintained separately
-            this.testingIdString = this.key != null && this.key.equals(T.id.getAccessor()) && valueInstance instanceof String;
-            if (this.testingIdString)
-                this.predicate.setValue(this.predicate.getValue() instanceof Collection ?
-                        IteratorUtils.set(IteratorUtils.map(((Collection<Object>) this.predicate.getValue()).iterator(), Object::toString)) :
-                        this.predicate.getValue().toString());
-        }
->>>>>>> 2000e59a
     }
 
     public final boolean test(final Element element) {
@@ -100,10 +72,12 @@
     }
 
     public final boolean test(final Property property) {
-        if (this.key.equals(T.value.getAccessor()))
-            return testValue(property);
-        if (this.key.equals(T.key.getAccessor()))
-            return testKey(property);
+        if (this.key != null) {
+            if (this.key.equals(T.value.getAccessor()))
+                return testValue(property);
+            if (this.key.equals(T.key.getAccessor()))
+                return testKey(property);
+        }
         if (property instanceof Element)
             return test((Element) property);
         return false;
@@ -130,7 +104,7 @@
     }
 
     public final String toString() {
-        return this.key + '.' + this.predicate;
+        return Objects.toString(this.key) + '.' + this.predicate;
     }
 
     public HasContainer clone() {
@@ -175,7 +149,7 @@
      * is only relevant if the has relates to an {@link T#id}.
      */
     private boolean isStringTestable() {
-        if (this.key.equals(T.id.getAccessor())) {
+        if (this.key != null && this.key.equals(T.id.getAccessor())) {
             final Object predicateValue = null == this.predicate ? null : this.predicate.getValue();
             if (predicateValue instanceof Collection) {
                 final Collection collection = (Collection) predicateValue;
