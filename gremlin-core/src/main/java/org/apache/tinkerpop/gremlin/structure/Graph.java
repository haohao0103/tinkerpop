/*
 * Licensed to the Apache Software Foundation (ASF) under one
 * or more contributor license agreements.  See the NOTICE file
 * distributed with this work for additional information
 * regarding copyright ownership.  The ASF licenses this file
 * to you under the Apache License, Version 2.0 (the
 * "License"); you may not use this file except in compliance
 * with the License.  You may obtain a copy of the License at
 *
 * http://www.apache.org/licenses/LICENSE-2.0
 *
 * Unless required by applicable law or agreed to in writing,
 * software distributed under the License is distributed on an
 * "AS IS" BASIS, WITHOUT WARRANTIES OR CONDITIONS OF ANY
 * KIND, either express or implied.  See the License for the
 * specific language governing permissions and limitations
 * under the License.
 */
package org.apache.tinkerpop.gremlin.structure;

import org.apache.commons.configuration2.Configuration;
import org.apache.tinkerpop.gremlin.process.computer.GraphComputer;
import org.apache.tinkerpop.gremlin.process.traversal.Traversal;
import org.apache.tinkerpop.gremlin.process.traversal.TraversalSource;
import org.apache.tinkerpop.gremlin.process.traversal.dsl.graph.GraphTraversal;
import org.apache.tinkerpop.gremlin.process.traversal.dsl.graph.GraphTraversalSource;
import org.apache.tinkerpop.gremlin.structure.io.GraphReader;
import org.apache.tinkerpop.gremlin.structure.io.GraphWriter;
import org.apache.tinkerpop.gremlin.structure.io.Io;
import org.apache.tinkerpop.gremlin.structure.io.IoRegistry;
import org.apache.tinkerpop.gremlin.structure.util.FeatureDescriptor;
import org.apache.tinkerpop.gremlin.structure.util.GraphFactory;
import org.apache.tinkerpop.gremlin.structure.util.Host;
import org.javatuples.Pair;

import java.lang.annotation.ElementType;
import java.lang.annotation.Inherited;
import java.lang.annotation.Repeatable;
import java.lang.annotation.Retention;
import java.lang.annotation.RetentionPolicy;
import java.lang.annotation.Target;
import java.lang.reflect.InvocationTargetException;
import java.util.Collections;
import java.util.Iterator;
import java.util.Map;
import java.util.Optional;
import java.util.Set;
import java.util.UUID;
import java.util.stream.Collectors;

/**
 * A {@link Graph} is a container object for a collection of {@link Vertex}, {@link Edge}, {@link VertexProperty},
 * and {@link Property} objects.
 *
 * @author Marko A. Rodriguez (http://markorodriguez.com)
 * @author Stephen Mallette (http://stephen.genoprime.com)
 * @author Pieter Martin
 */
public interface Graph extends AutoCloseable, Host {

    /**
     * Configuration key used by {@link GraphFactory}} to determine which graph to instantiate.
     */
    public static final String GRAPH = "gremlin.graph";

    /**
     * This should only be used by providers to create keys, labels, etc. in a namespace safe from users.
     * Users are not allowed to generate property keys, step labels, etc. that are key'd "hidden".
     */
    public static class Hidden {

        /**
         * The prefix to denote that a key is a hidden key.
         */
        private static final String HIDDEN_PREFIX = "~";
        private static final int HIDDEN_PREFIX_LENGTH = HIDDEN_PREFIX.length();

        /**
         * Turn the provided key into a hidden key. If the key is already a hidden key, return key.
         *
         * @param key The key to make a hidden key
         * @return The hidden key
         */
        public static String hide(final String key) {
            return isHidden(key) ? key : HIDDEN_PREFIX.concat(key);
        }

        /**
         * Turn the provided hidden key into an non-hidden key. If the key is not a hidden key, return key.
         *
         * @param key The hidden key
         * @return The non-hidden representation of the key
         */
        public static String unHide(final String key) {
            return isHidden(key) ? key.substring(HIDDEN_PREFIX_LENGTH) : key;
        }

        /**
         * Determines whether the provided key is a hidden key or not.
         *
         * @param key The key to check for hidden status
         * @return Whether the provided key is a hidden key or not
         */
        public static boolean isHidden(final String key) {
            return key.startsWith(HIDDEN_PREFIX);
        }
    }

    /**
     * Add a {@link Vertex} to the graph given an optional series of key/value pairs.  These key/values
     * must be provided in an even number where the odd numbered arguments are {@link String} property keys and the
     * even numbered arguments are the related property values.
     *
     * @param keyValues The key/value pairs to turn into vertex properties
     * @return The newly created vertex
     */
    public Vertex addVertex(final Object... keyValues);

    /**
     * Add a {@link Vertex} to the graph with provided vertex label.
     *
     * @param label the label of the vertex
     * @return The newly created labeled vertex
     */
    public default Vertex addVertex(final String label) {
        return this.addVertex(T.label, label);
    }

    /**
     * Declare the {@link GraphComputer} to use for OLAP operations on the graph.
     * If the graph does not support graph computer then an {@code UnsupportedOperationException} is thrown.
     *
     * @param graphComputerClass The graph computer class to use.
     * @return A graph computer for processing this graph
     * @throws IllegalArgumentException if the provided {@link GraphComputer} class is not supported.
     */
    public <C extends GraphComputer> C compute(final Class<C> graphComputerClass) throws IllegalArgumentException;

    /**
     * Generate a {@link GraphComputer} using the default engine of the underlying graph system.
     * This is a shorthand method for the more involved method that uses {@link Graph#compute(Class)}.
     *
     * @return A default graph computer
     * @throws IllegalArgumentException if there is no default graph computer
     */
    public GraphComputer compute() throws IllegalArgumentException;

    /**
     * Generate a {@link TraversalSource} using the specified {@code TraversalSource} class.
     * The reusable {@link TraversalSource} provides methods for spawning {@link Traversal} instances.
     *
     * @param traversalSourceClass The traversal source class
     * @param <C>                  The traversal source class
     */
    public default <C extends TraversalSource> C traversal(final Class<C> traversalSourceClass) {
        try {
            return traversalSourceClass.getConstructor(Graph.class).newInstance(this);
        } catch (final Exception e) {
            throw new IllegalStateException(e.getMessage(), e);
        }
    }

    /**
     * Generate a reusable {@link GraphTraversalSource} instance.
     * The {@link GraphTraversalSource} provides methods for creating {@link GraphTraversal} instances.
     *
     * @return A graph traversal source
     */
    public default GraphTraversalSource traversal() {
        return new GraphTraversalSource(this);
    }

    /**
     * Get the {@link Vertex} objects in this graph with the provided vertex ids or {@link Vertex} objects themselves.
     * If no ids are provided, get all vertices.  Note that a vertex identifier does not need to correspond to the
     * actual id used in the graph.  It needs to be a bit more flexible than that in that given the
     * {@link Graph.Features} around id support, multiple arguments might be applicable here.
     * <p/>
     * If the graph return {@code true} for {@link Features.VertexFeatures#supportsNumericIds()} then it should support
     * filters as with:
     * <ul>
     * <li>g.vertices(v)</li>
     * <li>g.vertices(v.id())</li>
     * <li>g.vertices(1)</li>
     * <li>g.vertices(1L)</li>
     * <li>g.vertices(1.0d)</li>
     * <li>g.vertices(1.0f)</li>
     * <li>g.vertices("1")</li>
     * </ul>
     * <p/>
     * If the graph return {@code true} for {@link Features.VertexFeatures#supportsCustomIds()} ()} then it should support
     * filters as with:
     * <ul>
     * <li>g.vertices(v)</li>
     * <li>g.vertices(v.id())</li>
     * <li>g.vertices(v.id().toString())</li>
     * </ul>
     * <p/>
     * If the graph return {@code true} for {@link Features.VertexFeatures#supportsAnyIds()} ()} then it should support
     * filters as with:
     * <ul>
     * <li>g.vertices(v)</li>
     * <li>g.vertices(v.id())</li>
     * </ul>
     * <p/>                                                                                                         
     * If the graph return {@code true} for {@link Features.VertexFeatures#supportsStringIds()} ()} then it should support
     * filters as with:
     * <ul>
     * <li>g.vertices(v)</li>
     * <li>g.vertices(v.id().toString())</li>
     * <li>g.vertices("id")</li>
     * </ul>
     * <p/>
     * If the graph return {@code true} for {@link Features.EdgeFeatures#supportsStringIds()} ()} then it should support
     * filters as with:
     * <ul>
     * <li>g.vertices(v)</li>
     * <li>g.vertices(v.id().toString())</li>
     * <li>g.vertices("id")</li>
     * </ul>
     *
     * @param vertexIds the ids of the vertices to get
     * @return an {@link Iterator} of vertices that match the provided vertex ids
     */
    public Iterator<Vertex> vertices(final Object... vertexIds);

    /**
     * Get the {@link Edge} objects in this graph with the provided edge ids or {@link Edge} objects. If no ids are
     * provided, get all edges. Note that an edge identifier does not need to correspond to the actual id used in the
     * graph.  It needs to be a bit more flexible than that in that given the {@link Graph.Features} around id support,
     * multiple arguments might be applicable here.
     * <p/>
     * If the graph return {@code true} for {@link Features.EdgeFeatures#supportsNumericIds()} then it should support
     * filters as with:
     * <ul>
     * <li>g.edges(e)</li>
     * <li>g.edges(e.id())</li>
     * <li>g.edges(1)</li>
     * <li>g.edges(1L)</li>
     * <li>g.edges(1.0d)</li>
     * <li>g.edges(1.0f)</li>
     * <li>g.edges("1")</li>
     * </ul>
     * <p/>
     * If the graph return {@code true} for {@link Features.EdgeFeatures#supportsCustomIds()} ()} then it should support
     * filters as with:
     * <ul>
     * <li>g.edges(e)</li>
     * <li>g.edges(e.id())</li>
     * <li>g.edges(e.id().toString())</li>
     * </ul>
     * <p/>
     * If the graph return {@code true} for {@link Features.EdgeFeatures#supportsAnyIds()} ()} then it should support
     * filters as with:
     * <ul>
     * <li>g.edges(e)</li>
     * <li>g.edges(e.id())</li>
     * </ul>
     * <p/>
     * If the graph return {@code true} for {@link Features.EdgeFeatures#supportsStringIds()} ()} then it should support
     * filters as with:
     * <ul>
     * <li>g.edges(e)</li>
     * <li>g.edges(e.id().toString())</li>
     * <li>g.edges("id")</li>
     * </ul>
     *
     * @param edgeIds the ids of the edges to get
     * @return an {@link Iterator} of edges that match the provided edge ids
     */
    public Iterator<Edge> edges(final Object... edgeIds);

    /**
     * Configure and control the transactions for those graphs that support this feature.  Note that this method does
     * not indicate the creation of a "transaction" object.  A {@link Transaction} in the TinkerPop context is a
     * transaction "factory" or "controller" that helps manage transactions owned by the underlying graph database.
     */
    public Transaction tx();

    /**
     * Closing a {@code Graph} is equivalent to "shutdown" and implies that no further operations can be executed on
     * the instance.  Users should consult the documentation of the underlying graph database implementation for what
     * this "shutdown" will mean in general and, if supported, how open transactions are handled.  It will typically
     * be the end user's responsibility to synchronize the thread that calls {@code close()} with other threads that
     * are accessing open transactions. In other words, be sure that all work performed on the {@code Graph} instance
     * is complete prior to calling this method.
     * <p/>
     * TinkerPop does not enforce any particular semantics with respect to "shutdown". It is up to the graph provider
     * to decide what this method will do.
     */
    @Override
    void close() throws Exception;

    /**
     * Construct a particular {@link Io} implementation for reading and writing the {@code Graph} and other data.
     * End-users will "select" the {@link Io} implementation that they want to use by supplying the
     * {@link Io.Builder} that constructs it.  In this way, {@code Graph} vendors can supply their {@link IoRegistry}
     * to that builder thus allowing for custom serializers to be auto-configured into the {@link Io} instance.
     * Registering custom serializers is particularly useful for those  graphs that have complex types for
     * {@link Element} identifiers.
     * </p>
     * For those graphs that do not need to register any custom serializers, the default implementation should suffice.
     * If the default is overridden, take care to register the current graph via the
     * {@link org.apache.tinkerpop.gremlin.structure.io.Io.Builder#graph(Graph)} method.
     *
     * @deprecated As of release 3.4.0, replaced by {@link GraphTraversalSource#io(String)}.
     */
    @Deprecated
    public default <I extends Io> I io(final Io.Builder<I> builder) {
        return (I) builder.graph(this).create();
    }

    /**
     * A collection of global {@link Variables} associated with the graph.
     * Variables are used for storing metadata about the graph.
     *
     * @return The variables associated with this graph
     */
    public Variables variables();

    /**
<<<<<<< HEAD
     * Get the {@code Configuration} associated with the construction of this graph. Whatever configuration was passed
     * to {@link GraphFactory#open(Configuration)} is what should be returned by this method.
=======
     * Get the {@code Configuration} associated with the construction of this graph.  Whatever configuration was
     * passed to {@link GraphFactory#open(Configuration)} is what should be returned by this method.
>>>>>>> 75e3acc9
     *
     * @return the configuration used during graph construction.
     */
    public Configuration configuration();

    /**
     * Graph variables are a set of key/value pairs associated with the graph. The keys are String and the values
     * are Objects.
     */
    public interface Variables {

        /**
         * Keys set for the available variables.
         */
        public Set<String> keys();

        /**
         * Gets a variable.
         */
        public <R> Optional<R> get(final String key);

        /**
         * Sets a variable.
         */
        public void set(final String key, Object value);

        /**
         * Removes a variable.
         */
        public void remove(final String key);

        /**
         * Gets the variables of the {@link Graph} as a {@code Map}.
         */
        public default Map<String, Object> asMap() {
            final Map<String, Object> map = keys().stream()
                    .map(key -> Pair.with(key, get(key).get()))
                    .collect(Collectors.toMap(Pair::getValue0, Pair::getValue1));
            return Collections.unmodifiableMap(map);
        }

        public static class Exceptions {

            private Exceptions() {
            }

            public static IllegalArgumentException variableKeyCanNotBeEmpty() {
                return new IllegalArgumentException("Graph variable key can not be the empty string");
            }

            public static IllegalArgumentException variableKeyCanNotBeNull() {
                return new IllegalArgumentException("Graph variable key can not be null");
            }

            public static IllegalArgumentException variableValueCanNotBeNull() {
                return new IllegalArgumentException("Graph variable value can not be null");
            }

            public static UnsupportedOperationException dataTypeOfVariableValueNotSupported(final Object val) {
                return dataTypeOfVariableValueNotSupported(val, null);
            }

            public static UnsupportedOperationException dataTypeOfVariableValueNotSupported(final Object val, final Exception rootCause) {
                return new UnsupportedOperationException(String.format("Graph variable value [%s] is of type %s is not supported", val, val.getClass()), rootCause);
            }
        }

    }

    /**
     * Gets the {@link Features} exposed by the underlying {@code Graph} implementation.
     */
    public default Features features() {
        return new Features() {
        };
    }

    /**
     * An interface that represents the capabilities of a {@code Graph} implementation.  By default all methods
     * of features return {@code true} and it is up to implementers to disable feature they don't support.  Users
     * should check features prior to using various functions of TinkerPop to help ensure code portability
     * across implementations.  For example, a common usage would be to check if a graph supports transactions prior
     * to calling the commit method on {@link #tx()}.
     * <p/>
     * As an additional notice to Graph Providers, feature methods will be used by the test suite to determine which
     * tests will be ignored and which will be executed, therefore proper setting of these features is essential to
     * maximizing the amount of testing performed by the suite. Further note, that these methods may be called by the
     * TinkerPop core code to determine what operations may be appropriately executed which will have impact on
     * features utilized by users.
     */
    public interface Features {

        /**
         * Gets the features related to "graph" operation.
         */
        public default GraphFeatures graph() {
            return new GraphFeatures() {
            };
        }

        /**
         * Gets the features related to "vertex" operation.
         */
        public default VertexFeatures vertex() {
            return new VertexFeatures() {
            };
        }

        /**
         * Gets the features related to "edge" operation.
         */
        public default EdgeFeatures edge() {
            return new EdgeFeatures() {
            };
        }

        /**
         * Features specific to a operations of a "graph".
         */
        public interface GraphFeatures extends FeatureSet {
            public static final String FEATURE_COMPUTER = "Computer";
            public static final String FEATURE_TRANSACTIONS = "Transactions";
            public static final String FEATURE_PERSISTENCE = "Persistence";
            public static final String FEATURE_THREADED_TRANSACTIONS = "ThreadedTransactions";
            public static final String FEATURE_CONCURRENT_ACCESS = "ConcurrentAccess";
            public static final String FEATURE_IO_READ = "IoRead";
            public static final String FEATURE_IO_WRITE = "IoWrite";

            /**
             * Determines if the {@code Graph} implementation supports {@link GraphComputer} based processing.
             */
            @FeatureDescriptor(name = FEATURE_COMPUTER)
            public default boolean supportsComputer() {
                return true;
            }

            /**
             * Determines if the {@code Graph} implementation supports persisting it's contents natively to disk.
             * This feature does not refer to every graph's ability to write to disk via the Gremlin IO packages
             * (.e.g. GraphML), unless the graph natively persists to disk via those options somehow.  For example,
             * TinkerGraph does not support this feature as it is a pure in-sideEffects graph.
             */
            @FeatureDescriptor(name = FEATURE_PERSISTENCE)
            public default boolean supportsPersistence() {
                return true;
            }

            /**
             * Determines if the {@code Graph} implementation supports more than one connection to the same instance
             * at the same time.  For example, Neo4j embedded does not support this feature because concurrent
             * access to the same database files by multiple instances is not possible.  However, Neo4j HA could
             * support this feature as each new {@code Graph} instance coordinates with the Neo4j cluster allowing
             * multiple instances to operate on the same database.
             */
            @FeatureDescriptor(name = FEATURE_CONCURRENT_ACCESS)
            public default boolean supportsConcurrentAccess() {
                return true;
            }

            /**
             * Determines if the {@code Graph} implementations supports transactions.
             */
            @FeatureDescriptor(name = FEATURE_TRANSACTIONS)
            public default boolean supportsTransactions() {
                return true;
            }

            /**
             * Determines if the {@code Graph} implementation supports threaded transactions which allow a transaction
             * to be executed across multiple threads via {@link Transaction#createThreadedTx()}.
             */
            @FeatureDescriptor(name = FEATURE_THREADED_TRANSACTIONS)
            public default boolean supportsThreadedTransactions() {
                return true;
            }

            /**
             * Determines if the {@code Graph} implementations supports read operations as executed with the
             * {@link GraphTraversalSource#io(String)} step. Graph implementations will generally support this by
             * default as any graph that can support direct mutation through the Structure API will by default
             * accept data from the standard TinkerPop {@link GraphReader} implementations. However, some graphs like
             * {@code HadoopGraph} don't accept direct mutations but can still do reads from that {@code io()} step.
             */
            @FeatureDescriptor(name = FEATURE_IO_READ)
            public default boolean supportsIoRead() {
                return true;
            }

            /**
             * Determines if the {@code Graph} implementations supports write operations as executed with the
             * {@link GraphTraversalSource#io(String)} step. Graph implementations will generally support this by
             * default given the standard TinkerPop {@link GraphWriter} implementations. However, some graphs like
             * {@code HadoopGraph} will use a different approach to handle writes.
             */
            @FeatureDescriptor(name = FEATURE_IO_WRITE)
            public default boolean supportsIoWrite() {
                return true;
            }

            /**
             * Gets the features related to "graph sideEffects" operation.
             */
            public default VariableFeatures variables() {
                return new VariableFeatures() {
                };
            }
        }

        /**
         * Features that are related to {@link Vertex} operations.
         */
        public interface VertexFeatures extends ElementFeatures {
            public static final String FEATURE_ADD_VERTICES = "AddVertices";
            public static final String FEATURE_MULTI_PROPERTIES = "MultiProperties";
            public static final String FEATURE_DUPLICATE_MULTI_PROPERTIES = "DuplicateMultiProperties";
            public static final String FEATURE_META_PROPERTIES = "MetaProperties";
            public static final String FEATURE_REMOVE_VERTICES = "RemoveVertices";
            public static final String FEATURE_UPSERT = "Upsert";

            /**
             * Gets the {@link VertexProperty.Cardinality} for a key.  By default, this method will return
             * {@link VertexProperty.Cardinality#list}.  Implementations that employ a schema can consult it to
             * determine the {@link VertexProperty.Cardinality}.  Those that do no have a schema can return their
             * default {@link VertexProperty.Cardinality} for every key.
             * <p/>
             * Note that this method is primarily used by TinkerPop for internal usage and may not be suitable to
             * reliably determine the cardinality of a key. For some implementation it may offer little more than a
             * hint on the actual cardinality. Generally speaking it is likely best to drop down to the API of the
             * {@link Graph} implementation for any schema related queries.
             */
            public default VertexProperty.Cardinality getCardinality(final String key) {
                return VertexProperty.Cardinality.list;
            }

            /**
             * Determines if a {@link Vertex} can be added to the {@code Graph}.
             */
            @FeatureDescriptor(name = FEATURE_ADD_VERTICES)
            public default boolean supportsAddVertices() {
                return true;
            }

            /**
             * Determines if a {@link Vertex} can be removed from the {@code Graph}.
             */
            @FeatureDescriptor(name = FEATURE_REMOVE_VERTICES)
            public default boolean supportsRemoveVertices() {
                return true;
            }

            /**
             * Determines if a {@link Vertex} can support multiple properties with the same key.
             */
            @FeatureDescriptor(name = FEATURE_MULTI_PROPERTIES)
            public default boolean supportsMultiProperties() {
                return true;
            }

            /**
             * Determines if a {@link Vertex} can support non-unique values on the same key. For this value to be
             * {@code true}, then {@link #supportsMetaProperties()} must also return true. By default this method,
             * just returns what {@link #supportsMultiProperties()} returns.
             */
            @FeatureDescriptor(name = FEATURE_DUPLICATE_MULTI_PROPERTIES)
            public default boolean supportsDuplicateMultiProperties() {
                return supportsMultiProperties();
            }

            /**
             * Determines if a {@link Vertex} can support properties on vertex properties.  It is assumed that a
             * graph will support all the same data types for meta-properties that are supported for regular
             * properties.
             */
            @FeatureDescriptor(name = FEATURE_META_PROPERTIES)
            public default boolean supportsMetaProperties() {
                return true;
            }

            /**
             * Determines if the {@code Graph} implementation uses upsert functionality as opposed to insert
             * functionality for {@link #addVertex(String)}. This feature gives graph providers some flexibility as
             * to how graph mutations are treated. For graph providers, testing of this feature (as far as TinkerPop
             * is concerned) only covers graphs that can support user supplied identifiers as there is no other way
             * for TinkerPop to know what aspect of a vertex is unique to appropriately apply assertions. Graph
             * providers, especially those who support schema features, may have other methods for uniquely identifying
             * a vertex and should therefore resort to their own body of tests to validate this feature.
             */
            @FeatureDescriptor(name = FEATURE_UPSERT)
            public default boolean supportsUpsert() {
                return false;
            }

            /**
             * Gets features related to "properties" on a {@link Vertex}.
             */
            public default VertexPropertyFeatures properties() {
                return new VertexPropertyFeatures() {
                };
            }
        }

        /**
         * Features that are related to {@link Edge} operations.
         */
        public interface EdgeFeatures extends ElementFeatures {
            public static final String FEATURE_ADD_EDGES = "AddEdges";
            public static final String FEATURE_REMOVE_EDGES = "RemoveEdges";
            public static final String FEATURE_UPSERT = "Upsert";

            /**
             * Determines if an {@link Edge} can be added to a {@code Vertex}.
             */
            @FeatureDescriptor(name = FEATURE_ADD_EDGES)
            public default boolean supportsAddEdges() {
                return true;
            }

            /**
             * Determines if an {@link Edge} can be removed from a {@code Vertex}.
             */
            @FeatureDescriptor(name = FEATURE_REMOVE_EDGES)
            public default boolean supportsRemoveEdges() {
                return true;
            }

            /**
             * Determines if the {@code Graph} implementation uses upsert functionality as opposed to insert
             * functionality for {@link Vertex#addEdge(String, Vertex, Object...)}. This feature gives graph providers
             * some flexibility as to how graph mutations are treated. For graph providers, testing of this feature
             * (as far as TinkerPop is concerned) only covers graphs that can support user supplied identifiers as
             * there is no other way for TinkerPop to know what aspect of a edge is unique to appropriately apply
             * assertions. Graph providers, especially those who support schema features, may have other methods for
             * uniquely identifying a edge and should therefore resort to their own body of tests to validate this
             * feature.
             */
            @FeatureDescriptor(name = FEATURE_UPSERT)
            public default boolean supportsUpsert() {
                return false;
            }

            /**
             * Gets features related to "properties" on an {@link Edge}.
             */
            public default EdgePropertyFeatures properties() {
                return new EdgePropertyFeatures() {
                };
            }
        }

        /**
         * Features that are related to {@link Element} objects.  This is a base interface.
         */
        public interface ElementFeatures extends FeatureSet {
            public static final String FEATURE_USER_SUPPLIED_IDS = "UserSuppliedIds";
            public static final String FEATURE_NUMERIC_IDS = "NumericIds";
            public static final String FEATURE_STRING_IDS = "StringIds";
            public static final String FEATURE_UUID_IDS = "UuidIds";
            public static final String FEATURE_CUSTOM_IDS = "CustomIds";
            public static final String FEATURE_ANY_IDS = "AnyIds";
            public static final String FEATURE_ADD_PROPERTY = "AddProperty";
            public static final String FEATURE_REMOVE_PROPERTY = "RemoveProperty";

            /**
             * Determines if an {@link Element} allows properties to be added.  This feature is set independently from
             * supporting "data types" and refers to support of calls to {@link Element#property(String, Object)}.
             */
            @FeatureDescriptor(name = FEATURE_ADD_PROPERTY)
            public default boolean supportsAddProperty() {
                return true;
            }

            /**
             * Determines if an {@link Element} allows properties to be removed.
             */
            @FeatureDescriptor(name = FEATURE_REMOVE_PROPERTY)
            public default boolean supportsRemoveProperty() {
                return true;
            }

            /**
             * Determines if an {@link Element} can have a user defined identifier.  Implementations that do not support
             * this feature will be expected to auto-generate unique identifiers.  In other words, if the {@link Graph}
             * allows {@code graph.addVertex(id,x)} to work and thus set the identifier of the newly added
             * {@link Vertex} to the value of {@code x} then this feature should return true.  In this case, {@code x}
             * is assumed to be an identifier data type that the {@link Graph} will accept.
             */
            @FeatureDescriptor(name = FEATURE_USER_SUPPLIED_IDS)
            public default boolean supportsUserSuppliedIds() {
                return true;
            }

            /**
             * Determines if an {@link Element} has numeric identifiers as their internal representation. In other
             * words, if the value returned from {@link Element#id()} is a numeric value then this method
             * should be return {@code true}.
             * <p/>
             * Note that this feature is most generally used for determining the appropriate tests to execute in the
             * Gremlin Test Suite.
             */
            @FeatureDescriptor(name = FEATURE_NUMERIC_IDS)
            public default boolean supportsNumericIds() {
                return true;
            }

            /**
             * Determines if an {@link Element} has string identifiers as their internal representation. In other
             * words, if the value returned from {@link Element#id()} is a string value then this method
             * should be return {@code true}.
             * <p/>
             * Note that this feature is most generally used for determining the appropriate tests to execute in the
             * Gremlin Test Suite.
             */
            @FeatureDescriptor(name = FEATURE_STRING_IDS)
            public default boolean supportsStringIds() {
                return true;
            }

            /**
             * Determines if an {@link Element} has UUID identifiers as their internal representation. In other
             * words, if the value returned from {@link Element#id()} is a {@link UUID} value then this method
             * should be return {@code true}.
             * <p/>
             * Note that this feature is most generally used for determining the appropriate tests to execute in the
             * Gremlin Test Suite.
             */
            @FeatureDescriptor(name = FEATURE_UUID_IDS)
            public default boolean supportsUuidIds() {
                return true;
            }

            /**
             * Determines if an {@link Element} has a specific custom object as their internal representation.
             * In other words, if the value returned from {@link Element#id()} is a type defined by the graph
             * implementations, such as OrientDB's {@code Rid}, then this method should be return {@code true}.
             * <p/>
             * Note that this feature is most generally used for determining the appropriate tests to execute in the
             * Gremlin Test Suite.
             */
            @FeatureDescriptor(name = FEATURE_CUSTOM_IDS)
            public default boolean supportsCustomIds() {
                return true;
            }

            /**
             * Determines if an {@link Element} any Java object is a suitable identifier. TinkerGraph is a good
             * example of a {@link Graph} that can support this feature, as it can use any {@link Object} as
             * a value for the identifier.
             * <p/>
             * Note that this feature is most generally used for determining the appropriate tests to execute in the
             * Gremlin Test Suite. This setting should only return {@code true} if {@link #supportsUserSuppliedIds()}
             * is {@code true}.
             */
            @FeatureDescriptor(name = FEATURE_ANY_IDS)
            public default boolean supportsAnyIds() {
                return true;
            }

            /**
             * Determines if an identifier will be accepted by the {@link Graph}.  This check is different than
             * what identifier internally supports as defined in methods like {@link #supportsNumericIds()}.  Those
             * refer to internal representation of the identifier.  A {@link Graph} may accept an identifier that
             * is not of those types and internally transform it to a native representation.
             * <p/>
             * Note that this method only applies if {@link #supportsUserSuppliedIds()} is {@code true}. Those that
             * return {@code false} for that method can immediately return false for this one as it allows no ids
             * of any type (it generates them all).
             * <p/>
             * The default implementation will immediately return {@code false} if {@link #supportsUserSuppliedIds()}
             * is {@code false}.  If custom identifiers are supported then it will throw an exception.  Those that
             * return {@code true} for {@link #supportsCustomIds()} should override this method. If
             * {@link #supportsAnyIds()} is {@code true} then the identifier will immediately be allowed.  Finally,
             * if any of the other types are supported, they will be typed checked against the class of the supplied
             * identifier.
             */
            public default boolean willAllowId(final Object id) {
                if (!supportsUserSuppliedIds()) return false;
                if (supportsCustomIds())
                    throw new UnsupportedOperationException("The default implementation is not capable of validating custom ids - please override");

                return supportsAnyIds() || (supportsStringIds() && id instanceof String)
                        || (supportsNumericIds() && id instanceof Number) || (supportsUuidIds() && id instanceof UUID);
            }
        }

        /**
         * Features that are related to {@link Vertex} {@link Property} objects.
         */
        public interface VertexPropertyFeatures extends PropertyFeatures {
            public static final String FEATURE_REMOVE_PROPERTY = "RemoveProperty";
            public static final String FEATURE_USER_SUPPLIED_IDS = "UserSuppliedIds";
            public static final String FEATURE_NUMERIC_IDS = "NumericIds";
            public static final String FEATURE_STRING_IDS = "StringIds";
            public static final String FEATURE_UUID_IDS = "UuidIds";
            public static final String FEATURE_CUSTOM_IDS = "CustomIds";
            public static final String FEATURE_ANY_IDS = "AnyIds";

            /**
             * Determines if a {@link VertexProperty} allows properties to be removed.
             */
            @FeatureDescriptor(name = FEATURE_REMOVE_PROPERTY)
            public default boolean supportsRemoveProperty() {
                return true;
            }

            /**
             * Determines if a {@link VertexProperty} allows an identifier to be assigned to it.
             */
            @FeatureDescriptor(name = FEATURE_USER_SUPPLIED_IDS)
            public default boolean supportsUserSuppliedIds() {
                return true;
            }

            /**
             * Determines if an {@link VertexProperty} has numeric identifiers as their internal representation.
             */
            @FeatureDescriptor(name = FEATURE_NUMERIC_IDS)
            public default boolean supportsNumericIds() {
                return true;
            }

            /**
             * Determines if an {@link VertexProperty} has string identifiers as their internal representation.
             */
            @FeatureDescriptor(name = FEATURE_STRING_IDS)
            public default boolean supportsStringIds() {
                return true;
            }

            /**
             * Determines if an {@link VertexProperty} has UUID identifiers as their internal representation.
             */
            @FeatureDescriptor(name = FEATURE_UUID_IDS)
            public default boolean supportsUuidIds() {
                return true;
            }

            /**
             * Determines if an {@link VertexProperty} has a specific custom object as their internal representation.
             */
            @FeatureDescriptor(name = FEATURE_CUSTOM_IDS)
            public default boolean supportsCustomIds() {
                return true;
            }

            /**
             * Determines if an {@link VertexProperty} any Java object is a suitable identifier.  Note that this
             * setting can only return true if {@link #supportsUserSuppliedIds()} is true.
             */
            @FeatureDescriptor(name = FEATURE_ANY_IDS)
            public default boolean supportsAnyIds() {
                return true;
            }

            /**
             * Determines if an identifier will be accepted by the {@link Graph}.  This check is different than
             * what identifier internally supports as defined in methods like {@link #supportsNumericIds()}.  Those
             * refer to internal representation of the identifier.  A {@link Graph} may accept an identifier that
             * is not of those types and internally transform it to a native representation.
             * <p/>
             * Note that this method only applies if {@link #supportsUserSuppliedIds()} is {@code true}. Those that
             * return {@code false} for that method can immediately return false for this one as it allows no ids
             * of any type (it generates them all).
             * <p/>
             * The default implementation will immediately return {@code false} if {@link #supportsUserSuppliedIds()}
             * is {@code false}.  If custom identifiers are supported then it will throw an exception.  Those that
             * return {@code true} for {@link #supportsCustomIds()} should override this method. If
             * {@link #supportsAnyIds()} is {@code true} then the identifier will immediately be allowed.  Finally,
             * if any of the other types are supported, they will be typed checked against the class of the supplied
             * identifier.
             */
            public default boolean willAllowId(final Object id) {
                if (!supportsUserSuppliedIds()) return false;
                if (supportsCustomIds())
                    throw new UnsupportedOperationException("The default implementation is not capable of validating custom ids - please override");

                return supportsAnyIds() || (supportsStringIds() && id instanceof String)
                        || (supportsNumericIds() && id instanceof Number) || (supportsUuidIds() && id instanceof UUID);
            }
        }

        /**
         * Features that are related to {@link Edge} {@link Property} objects.
         */
        public interface EdgePropertyFeatures extends PropertyFeatures {
        }

        /**
         * A base interface for {@link Edge} or {@link Vertex} {@link Property} features.
         */
        public interface PropertyFeatures extends DataTypeFeatures {
            public static final String FEATURE_PROPERTIES = "Properties";

            /**
             * Determines if an {@link Element} allows for the processing of at least one data type defined by the
             * features.  In this case "processing" refers to at least "reading" the data type. If any of the
             * features on {@link PropertyFeatures} is true then this value must be true.
             */
            @FeatureDescriptor(name = FEATURE_PROPERTIES)
            public default boolean supportsProperties() {
                return supportsBooleanValues() || supportsByteValues() || supportsDoubleValues() || supportsFloatValues()
                        || supportsIntegerValues() || supportsLongValues() || supportsMapValues()
                        || supportsMixedListValues() || supportsSerializableValues()
                        || supportsStringValues() || supportsUniformListValues() || supportsBooleanArrayValues()
                        || supportsByteArrayValues() || supportsDoubleArrayValues() || supportsFloatArrayValues()
                        || supportsIntegerArrayValues() || supportsLongArrayValues() || supportsStringArrayValues();
            }
        }

        /**
         * Features for {@link Graph.Variables}.
         */
        public interface VariableFeatures extends DataTypeFeatures {
            public static final String FEATURE_VARIABLES = "Variables";

            /**
             * If any of the features on {@link VariableFeatures} is {@code true} then this value must be {@code true}.
             */
            @FeatureDescriptor(name = FEATURE_VARIABLES)
            public default boolean supportsVariables() {
                return supportsBooleanValues() || supportsByteValues() || supportsDoubleValues() || supportsFloatValues()
                        || supportsIntegerValues() || supportsLongValues() || supportsMapValues()
                        || supportsMixedListValues() || supportsSerializableValues()
                        || supportsStringValues() || supportsUniformListValues() || supportsBooleanArrayValues()
                        || supportsByteArrayValues() || supportsDoubleArrayValues() || supportsFloatArrayValues()
                        || supportsIntegerArrayValues() || supportsLongArrayValues() || supportsStringArrayValues();
            }
        }

        /**
         * Base interface for features that relate to supporting different data types.
         */
        public interface DataTypeFeatures extends FeatureSet {
            public static final String FEATURE_BOOLEAN_VALUES = "BooleanValues";
            public static final String FEATURE_BYTE_VALUES = "ByteValues";
            public static final String FEATURE_DOUBLE_VALUES = "DoubleValues";
            public static final String FEATURE_FLOAT_VALUES = "FloatValues";
            public static final String FEATURE_INTEGER_VALUES = "IntegerValues";
            public static final String FEATURE_LONG_VALUES = "LongValues";
            public static final String FEATURE_MAP_VALUES = "MapValues";
            public static final String FEATURE_MIXED_LIST_VALUES = "MixedListValues";
            public static final String FEATURE_BOOLEAN_ARRAY_VALUES = "BooleanArrayValues";
            public static final String FEATURE_BYTE_ARRAY_VALUES = "ByteArrayValues";
            public static final String FEATURE_DOUBLE_ARRAY_VALUES = "DoubleArrayValues";
            public static final String FEATURE_FLOAT_ARRAY_VALUES = "FloatArrayValues";
            public static final String FEATURE_INTEGER_ARRAY_VALUES = "IntegerArrayValues";
            public static final String FEATURE_LONG_ARRAY_VALUES = "LongArrayValues";
            public static final String FEATURE_SERIALIZABLE_VALUES = "SerializableValues";
            public static final String FEATURE_STRING_ARRAY_VALUES = "StringArrayValues";
            public static final String FEATURE_STRING_VALUES = "StringValues";
            public static final String FEATURE_UNIFORM_LIST_VALUES = "UniformListValues";

            /**
             * Supports setting of a boolean value.
             */
            @FeatureDescriptor(name = FEATURE_BOOLEAN_VALUES)
            public default boolean supportsBooleanValues() {
                return true;
            }

            /**
             * Supports setting of a byte value.
             */
            @FeatureDescriptor(name = FEATURE_BYTE_VALUES)
            public default boolean supportsByteValues() {
                return true;
            }

            /**
             * Supports setting of a double value.
             */
            @FeatureDescriptor(name = FEATURE_DOUBLE_VALUES)
            public default boolean supportsDoubleValues() {
                return true;
            }

            /**
             * Supports setting of a float value.
             */
            @FeatureDescriptor(name = FEATURE_FLOAT_VALUES)
            public default boolean supportsFloatValues() {
                return true;
            }

            /**
             * Supports setting of a integer value.
             */
            @FeatureDescriptor(name = FEATURE_INTEGER_VALUES)
            public default boolean supportsIntegerValues() {
                return true;
            }

            /**
             * Supports setting of a long value.
             */
            @FeatureDescriptor(name = FEATURE_LONG_VALUES)
            public default boolean supportsLongValues() {
                return true;
            }

            /**
             * Supports setting of a {@code Map} value.  The assumption is that the {@code Map} can contain
             * arbitrary serializable values that may or may not be defined as a feature itself.
             */
            @FeatureDescriptor(name = FEATURE_MAP_VALUES)
            public default boolean supportsMapValues() {
                return true;
            }

            /**
             * Supports setting of a {@code List} value.  The assumption is that the {@code List} can contain
             * arbitrary serializable values that may or may not be defined as a feature itself.  As this
             * {@code List} is "mixed" it does not need to contain objects of the same type.
             *
             * @see #supportsMixedListValues()
             */
            @FeatureDescriptor(name = FEATURE_MIXED_LIST_VALUES)
            public default boolean supportsMixedListValues() {
                return true;
            }

            /**
             * Supports setting of an array of boolean values.
             */
            @FeatureDescriptor(name = FEATURE_BOOLEAN_ARRAY_VALUES)
            public default boolean supportsBooleanArrayValues() {
                return true;
            }

            /**
             * Supports setting of an array of byte values.
             */
            @FeatureDescriptor(name = FEATURE_BYTE_ARRAY_VALUES)
            public default boolean supportsByteArrayValues() {
                return true;
            }

            /**
             * Supports setting of an array of double values.
             */
            @FeatureDescriptor(name = FEATURE_DOUBLE_ARRAY_VALUES)
            public default boolean supportsDoubleArrayValues() {
                return true;
            }

            /**
             * Supports setting of an array of float values.
             */
            @FeatureDescriptor(name = FEATURE_FLOAT_ARRAY_VALUES)
            public default boolean supportsFloatArrayValues() {
                return true;
            }

            /**
             * Supports setting of an array of integer values.
             */
            @FeatureDescriptor(name = FEATURE_INTEGER_ARRAY_VALUES)
            public default boolean supportsIntegerArrayValues() {
                return true;
            }

            /**
             * Supports setting of an array of string values.
             */
            @FeatureDescriptor(name = FEATURE_STRING_ARRAY_VALUES)
            public default boolean supportsStringArrayValues() {
                return true;
            }

            /**
             * Supports setting of an array of long values.
             */
            @FeatureDescriptor(name = FEATURE_LONG_ARRAY_VALUES)
            public default boolean supportsLongArrayValues() {
                return true;
            }

            /**
             * Supports setting of a Java serializable value.
             */
            @FeatureDescriptor(name = FEATURE_SERIALIZABLE_VALUES)
            public default boolean supportsSerializableValues() {
                return true;
            }

            /**
             * Supports setting of a string value.
             */
            @FeatureDescriptor(name = FEATURE_STRING_VALUES)
            public default boolean supportsStringValues() {
                return true;
            }

            /**
             * Supports setting of a {@code List} value.  The assumption is that the {@code List} can contain
             * arbitrary serializable values that may or may not be defined as a feature itself.  As this
             * {@code List} is "uniform" it must contain objects of the same type.
             *
             * @see #supportsMixedListValues()
             */
            @FeatureDescriptor(name = FEATURE_UNIFORM_LIST_VALUES)
            public default boolean supportsUniformListValues() {
                return true;
            }
        }

        /**
         * A marker interface to identify any set of Features. There is no need to implement this interface.
         */
        public interface FeatureSet {
        }

        /**
         * Implementers should not override this method. Note that this method utilizes reflection to check for
         * feature support.
         */
        default boolean supports(final Class<? extends FeatureSet> featureClass, final String feature)
                throws NoSuchMethodException, IllegalAccessException, InvocationTargetException {
            final Object instance;
            if (featureClass.equals(GraphFeatures.class))
                instance = this.graph();
            else if (featureClass.equals(VariableFeatures.class))
                instance = this.graph().variables();
            else if (featureClass.equals(VertexFeatures.class))
                instance = this.vertex();
            else if (featureClass.equals(VertexPropertyFeatures.class))
                instance = this.vertex().properties();
            else if (featureClass.equals(EdgeFeatures.class))
                instance = this.edge();
            else if (featureClass.equals(EdgePropertyFeatures.class))
                instance = this.edge().properties();
            else if (featureClass.equals(PropertyFeatures.class))
                throw new IllegalArgumentException(String.format(
                        "Do not reference PropertyFeatures directly in tests, utilize a specific instance: %s, %s",
                        EdgePropertyFeatures.class, VertexPropertyFeatures.class));
            else
                throw new IllegalArgumentException(String.format(
                        "Expecting featureClass to be a valid Feature instance and not %s", featureClass));

            return (Boolean) featureClass.getMethod("supports" + feature).invoke(instance);
        }
    }

    /**
     * Common exceptions to use with a graph.
     */
    public static class Exceptions {

        private static final boolean debug = Boolean.parseBoolean(java.lang.System.getenv().getOrDefault("gremlin.structure.debug", "false"));

        public static UnsupportedOperationException variablesNotSupported() {
            return new UnsupportedOperationException("Graph does not support graph variables");
        }

        public static UnsupportedOperationException transactionsNotSupported() {
            return new UnsupportedOperationException("Graph does not support transactions");
        }

        public static UnsupportedOperationException graphComputerNotSupported() {
            return new UnsupportedOperationException("Graph does not support graph computer");
        }

        public static IllegalArgumentException graphDoesNotSupportProvidedGraphComputer(final Class graphComputerClass) {
            return new IllegalArgumentException("Graph does not support the provided graph computer: " + graphComputerClass.getSimpleName());
        }

        public static UnsupportedOperationException vertexAdditionsNotSupported() {
            return new UnsupportedOperationException("Graph does not support adding vertices");
        }

        public static IllegalArgumentException vertexWithIdAlreadyExists(final Object id) {
            return new IllegalArgumentException(String.format("Vertex with id already exists: %s", id));
        }

        public static IllegalArgumentException edgeWithIdAlreadyExists(final Object id) {
            return new IllegalArgumentException(String.format("Edge with id already exists: %s", id));
        }

        public static IllegalArgumentException idArgsMustBeEitherIdOrElement() {
            return new IllegalArgumentException("id arguments must be either ids or Elements");
        }

        public static IllegalArgumentException argumentCanNotBeNull(final String argument) {
            return new IllegalArgumentException(String.format("The provided argument can not be null: %s", argument));
        }
    }

    /**
     * Defines the test suite that the implementer has decided to support and represents publicly as "passing".
     * Marking the {@link Graph} instance with this class allows that particular test suite to run.
     */
    @Retention(RetentionPolicy.RUNTIME)
    @Target(ElementType.TYPE)
    @Repeatable(OptIns.class)
    @Inherited
    public @interface OptIn {
        public static String SUITE_STRUCTURE_STANDARD = "org.apache.tinkerpop.gremlin.structure.StructureStandardSuite";
        public static String SUITE_STRUCTURE_INTEGRATE = "org.apache.tinkerpop.gremlin.structure.StructureIntegrateSuite";
        public static String SUITE_PROCESS_COMPUTER = "org.apache.tinkerpop.gremlin.process.ProcessComputerSuite";
        public static String SUITE_PROCESS_STANDARD = "org.apache.tinkerpop.gremlin.process.ProcessStandardSuite";

        /**
         * The test suite class to opt in to.
         */
        public String value();
    }

    /**
     * Holds a collection of {@link OptIn} enabling multiple {@link OptIn} to be applied to a
     * single suite.
     */
    @Retention(RetentionPolicy.RUNTIME)
    @Target(ElementType.TYPE)
    @Inherited
    public @interface OptIns {
        OptIn[] value();
    }

    /**
     * Defines a test in the suite that the implementer does not want to run.
     */
    @Retention(RetentionPolicy.RUNTIME)
    @Target(ElementType.TYPE)
    @Repeatable(OptOuts.class)
    @Inherited
    public @interface OptOut {
        /**
         * The test class to opt out of. This may be set to a base class of a test as in the case of the Gremlin
         * process class of tests from which Gremlin flavors extend.  If the actual test class is an inner class
         * of then use a "$" as a separator between the outer class and inner class.
         */
        public String test();

        /**
         * The specific name of the test method to opt out of or asterisk to opt out of all methods in a
         * {@link #test}.
         */
        public String method();

        /**
         * The reason the implementation is opting out of this test.
         */
        public String reason();

        /**
         * For parameterized tests specify the name of the test itself without its "square brackets".
         */
        public String specific() default "";

        /**
         * The list of {@link GraphComputer} implementations by class name that a test should opt-out from using (i.e. other
         * graph computers not in this list will execute the test).  This setting should only be included when
         * the test is one that uses the {@code TraversalEngine.COMPUTER} - it will otherwise be ignored.  By
         * default, an empty array is assigned and it is thus assumed that all computers are excluded when an
         * {@code OptOut} annotation is used, therefore this value must be overridden to be more specific.
         */
        public String[] computers() default {};

    }

    /**
     * Holds a collection of {@link OptOut} enabling multiple {@link OptOut} to be applied to a
     * single suite.
     */
    @Retention(RetentionPolicy.RUNTIME)
    @Target(ElementType.TYPE)
    @Inherited
    public @interface OptOuts {
        OptOut[] value();
    }
}<|MERGE_RESOLUTION|>--- conflicted
+++ resolved
@@ -319,13 +319,8 @@
     public Variables variables();
 
     /**
-<<<<<<< HEAD
      * Get the {@code Configuration} associated with the construction of this graph. Whatever configuration was passed
      * to {@link GraphFactory#open(Configuration)} is what should be returned by this method.
-=======
-     * Get the {@code Configuration} associated with the construction of this graph.  Whatever configuration was
-     * passed to {@link GraphFactory#open(Configuration)} is what should be returned by this method.
->>>>>>> 75e3acc9
      *
      * @return the configuration used during graph construction.
      */
