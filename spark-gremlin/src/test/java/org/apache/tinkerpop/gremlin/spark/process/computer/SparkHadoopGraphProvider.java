/*
 * Licensed to the Apache Software Foundation (ASF) under one
 * or more contributor license agreements.  See the NOTICE file
 * distributed with this work for additional information
 * regarding copyright ownership.  The ASF licenses this file
 * to you under the Apache License, Version 2.0 (the
 * "License"); you may not use this file except in compliance
 * with the License.  You may obtain a copy of the License at
 *
 * http://www.apache.org/licenses/LICENSE-2.0
 *
 * Unless required by applicable law or agreed to in writing,
 * software distributed under the License is distributed on an
 * "AS IS" BASIS, WITHOUT WARRANTIES OR CONDITIONS OF ANY
 * KIND, either express or implied.  See the License for the
 * specific language governing permissions and limitations
 * under the License.
 */
package org.apache.tinkerpop.gremlin.spark.process.computer;

import org.apache.spark.launcher.SparkLauncher;
import org.apache.spark.serializer.KryoSerializer;
import org.apache.tinkerpop.gremlin.AbstractFileGraphProvider;
import org.apache.tinkerpop.gremlin.GraphProvider;
import org.apache.tinkerpop.gremlin.LoadGraphWith;
import org.apache.tinkerpop.gremlin.hadoop.Constants;
import org.apache.tinkerpop.gremlin.hadoop.structure.HadoopEdge;
import org.apache.tinkerpop.gremlin.hadoop.structure.HadoopElement;
import org.apache.tinkerpop.gremlin.hadoop.structure.HadoopGraph;
import org.apache.tinkerpop.gremlin.hadoop.structure.HadoopProperty;
import org.apache.tinkerpop.gremlin.hadoop.structure.HadoopVertex;
import org.apache.tinkerpop.gremlin.hadoop.structure.HadoopVertexProperty;
import org.apache.tinkerpop.gremlin.hadoop.structure.io.FileSystemStorageCheck;
import org.apache.tinkerpop.gremlin.hadoop.structure.io.HadoopPools;
import org.apache.tinkerpop.gremlin.hadoop.structure.io.graphson.GraphSONInputFormat;
import org.apache.tinkerpop.gremlin.hadoop.structure.io.gryo.GryoInputFormat;
import org.apache.tinkerpop.gremlin.hadoop.structure.io.gryo.GryoOutputFormat;
import org.apache.tinkerpop.gremlin.process.computer.Computer;
import org.apache.tinkerpop.gremlin.process.computer.GraphComputer;
import org.apache.tinkerpop.gremlin.process.computer.util.ComputerGraph;
import org.apache.tinkerpop.gremlin.process.traversal.dsl.graph.GraphTraversalSource;
import org.apache.tinkerpop.gremlin.process.traversal.step.map.ConnectedComponentTest;
import org.apache.tinkerpop.gremlin.process.traversal.step.map.PageRankTest;
import org.apache.tinkerpop.gremlin.process.traversal.step.map.PeerPressureTest;
import org.apache.tinkerpop.gremlin.process.traversal.step.map.ProgramTest;
import org.apache.tinkerpop.gremlin.process.traversal.step.map.ShortestPathTest;
import org.apache.tinkerpop.gremlin.spark.structure.Spark;
import org.apache.tinkerpop.gremlin.spark.structure.io.PersistedOutputRDD;
import org.apache.tinkerpop.gremlin.spark.structure.io.SparkContextStorageCheck;
import org.apache.tinkerpop.gremlin.spark.structure.io.ToyGraphInputRDD;
import org.apache.tinkerpop.gremlin.spark.structure.io.gryo.GryoRegistrator;
import org.apache.tinkerpop.gremlin.structure.Graph;
import org.apache.tinkerpop.gremlin.structure.io.gryo.kryoshim.KryoShimServiceLoader;

import java.util.Collections;
import java.util.HashMap;
import java.util.HashSet;
import java.util.Map;
import java.util.Set;

/**
 * @author Marko A. Rodriguez (http://markorodriguez.com)
 * @author Stephen Mallette (http://stephen.genoprime.com)
 */
@GraphProvider.Descriptor(computer = SparkGraphComputer.class)
public class SparkHadoopGraphProvider extends AbstractFileGraphProvider {

<<<<<<< HEAD
    static final String PREVIOUS_SPARK_PROVIDER = "previous.spark.provider";

    public static final Set<Class> IMPLEMENTATION = Collections.unmodifiableSet(new HashSet<Class>() {{
        add(HadoopEdge.class);
        add(HadoopElement.class);
        add(HadoopGraph.class);
        add(HadoopProperty.class);
        add(HadoopVertex.class);
        add(HadoopVertexProperty.class);
        add(ComputerGraph.class);
        add(ComputerGraph.ComputerElement.class);
        add(ComputerGraph.ComputerVertex.class);
        add(ComputerGraph.ComputerEdge.class);
        add(ComputerGraph.ComputerVertexProperty.class);
        add(ComputerGraph.ComputerAdjacentVertex.class);
        add(ComputerGraph.ComputerProperty.class);
    }});

    @Override
    public void loadGraphData(final Graph graph, final LoadGraphWith loadGraphWith, final Class testClass, final String testName) {
        if (loadGraphWith != null) ((HadoopGraph) graph).configuration().setInputLocation(getInputLocation(graph, loadGraphWith.value()));
    }

    @Override
    public Set<Class> getImplementations() {
        return IMPLEMENTATION;
    }
=======
    protected static final String PREVIOUS_SPARK_PROVIDER = "previous.spark.provider";
    private final int AVAILABLE_PROCESSORS = Runtime.getRuntime().availableProcessors();
>>>>>>> 5f4e2b69

    @Override
    public Map<String, Object> getBaseConfiguration(final String graphName, final Class<?> test, final String testMethodName, final LoadGraphWith.GraphData loadGraphWith) {
        this.graphSONInput = RANDOM.nextBoolean();
        if (this.getClass().equals(SparkHadoopGraphProvider.class) && !SparkHadoopGraphProvider.class.getCanonicalName().equals(System.getProperty(PREVIOUS_SPARK_PROVIDER, null))) {
            Spark.close();
            HadoopPools.close();
            KryoShimServiceLoader.close();
            System.setProperty(PREVIOUS_SPARK_PROVIDER, SparkHadoopGraphProvider.class.getCanonicalName());
        }

        final Map<String,Object> config = new HashMap<String, Object>() {{
            put(Graph.GRAPH, HadoopGraph.class.getName());
            put(Constants.GREMLIN_HADOOP_GRAPH_READER, graphSONInput ? GraphSONInputFormat.class.getCanonicalName() : GryoInputFormat.class.getCanonicalName());
            put(Constants.GREMLIN_HADOOP_GRAPH_WRITER, GryoOutputFormat.class.getCanonicalName());
            put(Constants.GREMLIN_HADOOP_OUTPUT_LOCATION, getWorkingDirectory());
            put(Constants.GREMLIN_HADOOP_JARS_IN_DISTRIBUTED_CACHE, false);

            put(Constants.GREMLIN_SPARK_PERSIST_CONTEXT, true);  // this makes the test suite go really fast
        }};

        // toy graph inputRDD does not have corresponding outputRDD so where jobs chain, it fails (failing makes sense)
        if (null != loadGraphWith &&
                !test.equals(ProgramTest.Traversals.class) &&
                !test.equals(PageRankTest.Traversals.class) &&
                !test.equals(ConnectedComponentTest.Traversals.class) &&
                !test.equals(ShortestPathTest.Traversals.class) &&
                !test.equals(PeerPressureTest.Traversals.class) &&
                !test.equals(FileSystemStorageCheck.class) &&
                !testMethodName.equals("shouldSupportJobChaining") &&  // GraphComputerTest.shouldSupportJobChaining
                RANDOM.nextBoolean()) {
            config.put(Constants.GREMLIN_HADOOP_GRAPH_READER, ToyGraphInputRDD.class.getCanonicalName());
        }

        // tests persisted RDDs
        if (test.equals(SparkContextStorageCheck.class)) {
            config.put(Constants.GREMLIN_HADOOP_GRAPH_READER, ToyGraphInputRDD.class.getCanonicalName());
            config.put(Constants.GREMLIN_HADOOP_GRAPH_WRITER, PersistedOutputRDD.class.getCanonicalName());
        }

        config.put(Constants.GREMLIN_HADOOP_DEFAULT_GRAPH_COMPUTER, SparkGraphComputer.class.getCanonicalName());
        config.put(SparkLauncher.SPARK_MASTER, "local[" + AVAILABLE_PROCESSORS + "]");
        config.put(Constants.SPARK_SERIALIZER, KryoSerializer.class.getCanonicalName());
        config.put(Constants.SPARK_KRYO_REGISTRATOR, GryoRegistrator.class.getCanonicalName());
        config.put(Constants.SPARK_KRYO_REGISTRATION_REQUIRED, true);
        return config;
    }

    @Override
    public GraphTraversalSource traversal(final Graph graph) {
        return RANDOM.nextBoolean() ?
                graph.traversal().withComputer(Computer.compute(SparkGraphComputer.class).workers(RANDOM.nextInt(AVAILABLE_PROCESSORS) + 1)) :
                graph.traversal().withComputer();
    }

    @Override
    public GraphComputer getGraphComputer(final Graph graph) {
        return RANDOM.nextBoolean() ?
                graph.compute().workers(RANDOM.nextInt(AVAILABLE_PROCESSORS) + 1) :
                graph.compute(SparkGraphComputer.class);
    }
}<|MERGE_RESOLUTION|>--- conflicted
+++ resolved
@@ -65,8 +65,8 @@
 @GraphProvider.Descriptor(computer = SparkGraphComputer.class)
 public class SparkHadoopGraphProvider extends AbstractFileGraphProvider {
 
-<<<<<<< HEAD
     static final String PREVIOUS_SPARK_PROVIDER = "previous.spark.provider";
+    private final int AVAILABLE_PROCESSORS = Runtime.getRuntime().availableProcessors();
 
     public static final Set<Class> IMPLEMENTATION = Collections.unmodifiableSet(new HashSet<Class>() {{
         add(HadoopEdge.class);
@@ -93,10 +93,6 @@
     public Set<Class> getImplementations() {
         return IMPLEMENTATION;
     }
-=======
-    protected static final String PREVIOUS_SPARK_PROVIDER = "previous.spark.provider";
-    private final int AVAILABLE_PROCESSORS = Runtime.getRuntime().availableProcessors();
->>>>>>> 5f4e2b69
 
     @Override
     public Map<String, Object> getBaseConfiguration(final String graphName, final Class<?> test, final String testMethodName, final LoadGraphWith.GraphData loadGraphWith) {
