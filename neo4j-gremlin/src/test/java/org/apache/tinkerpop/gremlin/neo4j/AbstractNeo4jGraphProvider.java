/*
 * Licensed to the Apache Software Foundation (ASF) under one
 * or more contributor license agreements.  See the NOTICE file
 * distributed with this work for additional information
 * regarding copyright ownership.  The ASF licenses this file
 * to you under the Apache License, Version 2.0 (the
 * "License"); you may not use this file except in compliance
 * with the License.  You may obtain a copy of the License at
 *
 * http://www.apache.org/licenses/LICENSE-2.0
 *
 * Unless required by applicable law or agreed to in writing,
 * software distributed under the License is distributed on an
 * "AS IS" BASIS, WITHOUT WARRANTIES OR CONDITIONS OF ANY
 * KIND, either express or implied.  See the License for the
 * specific language governing permissions and limitations
 * under the License.
 */
package org.apache.tinkerpop.gremlin.neo4j;

import org.apache.commons.configuration.Configuration;
import org.apache.tinkerpop.gremlin.AbstractGraphProvider;
import org.apache.tinkerpop.gremlin.LoadGraphWith;
import org.apache.tinkerpop.gremlin.TestHelper;
import org.apache.tinkerpop.gremlin.neo4j.structure.Neo4jEdge;
import org.apache.tinkerpop.gremlin.neo4j.structure.Neo4jElement;
import org.apache.tinkerpop.gremlin.neo4j.structure.Neo4jGraph;
import org.apache.tinkerpop.gremlin.neo4j.structure.Neo4jGraphVariables;
import org.apache.tinkerpop.gremlin.neo4j.structure.Neo4jProperty;
import org.apache.tinkerpop.gremlin.neo4j.structure.Neo4jVertex;
import org.apache.tinkerpop.gremlin.neo4j.structure.Neo4jVertexProperty;
import org.apache.tinkerpop.gremlin.structure.Graph;

import java.io.File;
import java.util.HashSet;
import java.util.Optional;
import java.util.Random;
import java.util.Set;

/**
 * @author Stephen Mallette (http://stephen.genoprime.com)
 */
public abstract class AbstractNeo4jGraphProvider extends AbstractGraphProvider {
    private static final Set<Class> IMPLEMENTATIONS = new HashSet<Class>() {{
        add(Neo4jEdge.class);
        add(Neo4jElement.class);
        add(Neo4jGraph.class);
        add(Neo4jGraphVariables.class);
        add(Neo4jProperty.class);
        add(Neo4jVertex.class);
        add(Neo4jVertexProperty.class);
    }};

    protected Graph.Features features = null;

    @Override
    public Graph openTestGraph(final Configuration config) {
        final Graph graph = super.openTestGraph(config);

        // we can just use the initial set of features taken from the first graph generated from the provider because
        // neo4j feature won't ever change. don't think there is any danger of keeping this instance about even if
        // the original graph instance goes out of scope.
        if (null == features) {
            this.features = graph.features();
        }
        return graph;
    }

    @Override
    public Optional<Graph.Features> getStaticFeatures() {
        return Optional.ofNullable(features);
    }

    @Override
    public void clear(final Graph graph, final Configuration configuration) throws Exception {
        if (null != graph) {
            if (graph.tx().isOpen()) graph.tx().rollback();
            graph.close();
        }

<<<<<<< HEAD
        if (configuration != null && configuration.containsKey(Neo4jGraph.CONFIG_DIRECTORY)) {
=======
        if (null != configuration && configuration.containsKey(Neo4jGraph.CONFIG_DIRECTORY)) {
>>>>>>> 6efd47da
            // this is a non-in-sideEffects configuration so blow away the directory
            final File graphDirectory = new File(configuration.getString(Neo4jGraph.CONFIG_DIRECTORY));
            deleteDirectory(graphDirectory);
        }
    }

    @Override
    public void loadGraphData(final Graph graph, final LoadGraphWith loadGraphWith, final Class testClass, final String testName) {
        if (loadGraphWith != null) this.createIndices((Neo4jGraph) graph, loadGraphWith.value());
        super.loadGraphData(graph, loadGraphWith, testClass, testName);
    }

    public static void dropIndices(final Neo4jGraph graph, final LoadGraphWith.GraphData graphData) {
        if (graphData.equals(LoadGraphWith.GraphData.GRATEFUL)) {
            graph.tx().readWrite();
            graph.cypher("DROP INDEX ON :artist(name)").iterate();
            graph.cypher("DROP INDEX ON :song(name)").iterate();
            graph.cypher("DROP INDEX ON :song(songType)").iterate();
            graph.cypher("DROP INDEX ON :song(performances)").iterate();
            graph.tx().commit();
        } else if (graphData.equals(LoadGraphWith.GraphData.MODERN)) {
            graph.tx().readWrite();
            graph.cypher("DROP INDEX ON :person(name)").iterate();
            graph.cypher("DROP INDEX ON :person(age)").iterate();
            graph.cypher("DROP INDEX ON :software(name)").iterate();
            graph.cypher("DROP INDEX ON :software(lang)").iterate();
            graph.tx().commit();
        } else if (graphData.equals(LoadGraphWith.GraphData.CLASSIC)) {
            graph.tx().readWrite();
            graph.cypher("DROP INDEX ON :vertex(name)").iterate();
            graph.cypher("DROP INDEX ON :vertex(age)").iterate();
            graph.cypher("DROP INDEX ON :vertex(lang)").iterate();
            graph.tx().commit();
        } else {
            // TODO: add CREW work here.
            // TODO: add meta_property indices when meta_property graph is provided
            //throw new RuntimeException("Could not load graph with " + graphData);
        }
    }

    private void createIndices(final Neo4jGraph graph, final LoadGraphWith.GraphData graphData) {
        final Random random = TestHelper.RANDOM;
        final boolean pick = random.nextBoolean();
        if (graphData.equals(LoadGraphWith.GraphData.GRATEFUL)) {
            if (pick) {
                graph.tx().readWrite();
                if (random.nextBoolean())
                    graph.cypher("CREATE INDEX ON :artist(name)").iterate();
                if (random.nextBoolean())
                    graph.cypher("CREATE INDEX ON :song(name)").iterate();
                if (random.nextBoolean())
                    graph.cypher("CREATE INDEX ON :song(songType)").iterate();
                if (random.nextBoolean())
                    graph.cypher("CREATE INDEX ON :song(performances)").iterate();
                graph.tx().commit();
            } // else no indices
        } else if (graphData.equals(LoadGraphWith.GraphData.MODERN)) {
            if (pick) {
                graph.tx().readWrite();
                if (random.nextBoolean())
                    graph.cypher("CREATE INDEX ON :person(name)").iterate();
                if (random.nextBoolean())
                    graph.cypher("CREATE INDEX ON :person(age)").iterate();
                if (random.nextBoolean())
                    graph.cypher("CREATE INDEX ON :software(name)").iterate();
                if (random.nextBoolean()) {
                    graph.cypher("CREATE INDEX ON :software(lang)").iterate();
                }
                graph.tx().commit();
            } // else no indices
        } else if (graphData.equals(LoadGraphWith.GraphData.CLASSIC)) {
            if (pick) {
                graph.tx().readWrite();
                if (random.nextBoolean())
                    graph.cypher("CREATE INDEX ON :vertex(name)").iterate();
                if (random.nextBoolean())
                    graph.cypher("CREATE INDEX ON :vertex(age)").iterate();
                if (random.nextBoolean())
                    graph.cypher("CREATE INDEX ON :vertex(lang)").iterate();
                graph.tx().commit();
            } // else no indices
        } else {
            // TODO: add CREW work here.
            // TODO: add meta_property indices when meta_property graph is provided
            //throw new RuntimeException("Could not load graph with " + graphData);
        }
    }

    @Override
    public Set<Class> getImplementations() {
        return IMPLEMENTATIONS;
    }
}<|MERGE_RESOLUTION|>--- conflicted
+++ resolved
@@ -78,11 +78,7 @@
             graph.close();
         }
 
-<<<<<<< HEAD
-        if (configuration != null && configuration.containsKey(Neo4jGraph.CONFIG_DIRECTORY)) {
-=======
         if (null != configuration && configuration.containsKey(Neo4jGraph.CONFIG_DIRECTORY)) {
->>>>>>> 6efd47da
             // this is a non-in-sideEffects configuration so blow away the directory
             final File graphDirectory = new File(configuration.getString(Neo4jGraph.CONFIG_DIRECTORY));
             deleteDirectory(graphDirectory);
