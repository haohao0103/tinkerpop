////
Licensed to the Apache Software Foundation (ASF) under one or more
contributor license agreements.  See the NOTICE file distributed with
this work for additional information regarding copyright ownership.
The ASF licenses this file to You under the Apache License, Version 2.0
(the "License"); you may not use this file except in compliance with
the License.  You may obtain a copy of the License at

  http://www.apache.org/licenses/LICENSE-2.0

Unless required by applicable law or agreed to in writing, software
distributed under the License is distributed on an "AS IS" BASIS,
WITHOUT WARRANTIES OR CONDITIONS OF ANY KIND, either express or implied.
See the License for the specific language governing permissions and
limitations under the License.
////
= TinkerPop3 CHANGELOG

== TinkerPop 3.6.0 (Tinkerheart)

image::https://raw.githubusercontent.com/apache/tinkerpop/master/docs/static/images/gremlin-victorian.png[width=185]

[[release-3-6-5]]
=== TinkerPop 3.6.5 (Release Date: NOT OFFICIALLY RELEASED YET)

This release also includes changes from <<release-3-5-7, 3.5.7>>.

* Added `text/plain` MIME type to the HTTP endpoint to return a Gremlin Console-like representation of the data.
* Added GraphBinary serialization option to the HTTP endpoint.
* Fixed bug with `fail` step not working with a `VertexProgram` running on the server.
* Introduced mime type `application/vnd.gremlin-v1.0+json;typed=false` to allow direct specification of GraphSON 1.0 without types.
* Introduced mime type `application/vnd.gremlin-v2.0+json;typed=false` to allow direct specification of GraphSON 2.0 without types.
* Removed `final` class declaration for `LabelStep`

[[release-3-6-4]]
=== TinkerPop 3.6.4 (Release Date: May 12, 2023)

* Fixed bug in `TextP.regex` and `TextP.notRegex` serialization for Java GLV.
* Fixed a memory leak in the Gremlin.Net driver that only occurred if a `CancellationToken` was provided.

==== Bugs

* TINKERPOP-2945 TextP.regex() Serialization Failing in Java driver
* TINKERPOP-2944 Memory leak in Gremlin.Net driver if CancellationToken is used

[[release-3-6-3]]
=== TinkerPop 3.6.3 (Release Date: May 1, 2023)

This release also includes changes from <<release-3-5-6, 3.5.6>>.

* Fixed bug in `element()` when traversing from edges where bulking was enabled.
* Refactored `PropertyMapStep` to improve extensibility by providers. Removed `final` class declaration for `ProjectStep` and `CoalesceStep`.
* Fixed bug in grammar that prevented declaration of a `Map` key named `new` without quotes.
* Fixed bug in grammar that prevented parsing of `Map` key surrounded by parenthesis which is allowable in Groovy.
* Fixed bug in `GroovyTranslator` that surrounded `String` keys with parenthesis for `Map` when not necessary.
* Added support to the grammar allowing `List` and `Map` key declarations for `Map` entries.
* Fixed `Direction` enum bug in `gremlin-javascript` where `Direction.from_` and `Direction.to` was not properly aliased to `Direction.OUT` and `Direction.IN`
* Fixed `Direction` enum in `gremlin-python` where `Direction.from_` and `Direction.to` were not added, and they can now be used instead of defining `from_=Direction.OUT` and `to=Direction.IN`
* Improved performance of comparison (equals) between not compatible types and nulls.
* Fixed `mergeV()` and `mergeE()` steps to work when `onCreate` is immutable map.
* Introduced `Writing` and `Deleting` marker interfaces to identify whether a step can perform write or delete or both on Graph.
* For `mergeV()` and `mergeE()`, added checks for illegal hidden keys and refactored `searchVertices` to allow subclasses to override search criteria.
* Added static map capturing possible `Traversal` steps that shall be added to traversal for a given operator.
* Fixed bug which caused some traversals to throw `GremlinTypeErrorException` to users.

==== Bugs

* TINKERPOP-2526 Gremlin Console performance with incomplete multi-line scripts
* TINKERPOP-2767 Repeat Out Times traversal hangs indefinitely on first execution
* TINKERPOP-2820 gremlin-python _close_session race condition/FD leak
* TINKERPOP-2855 Performance degradation in TinkerGraph 3.5.4 and 3.5.5
* TINKERPOP-2856 math() step fails if variable name contains a keyword
* TINKERPOP-2861 Fix incorrect symlinks in source release zip
* TINKERPOP-2863 HasId Step generates incorrect results when given a list of IDs mid-traversal
* TINKERPOP-2870 mergeV requires key of 'new' to be quoted
* TINKERPOP-2878 Incorrect handling of local operations when there are duplicate elements
* TINKERPOP-2888 DefaultTraversal's applyStrategies performance decrease
* TINKERPOP-2891 Inconsistent behavior when comparing a counted value with a negative value
* TINKERPOP-2893 Incorrectly comparing a counted value with multiple predicates
* TINKERPOP-2901 Incorrect result caused by has(key, predicate)
* TINKERPOP-2902 Critical security vulnerability in snakeyaml
* TINKERPOP-2905 gremlin-go gorillaTransporter.logHandler is not initialized correctly and leads to panic
* TINKERPOP-2911 CountStrategy converts count().is(0) wrongly under ConnectiveStrategy
* TINKERPOP-2918 Utils.GenerateUserAgent assumes Gremlin.Net.dll to be present when, in some environments, it is not.
* TINKERPOP-2922 GroovyTranslator produces a Map not parseable by the grammar
* TINKERPOP-2925 mergeE() in javascript producing an error
* TINKERPOP-2926 Gremlin-Java > An UnsupportedOperationException occurs on calling next() after a merge step with the option step modulator if the element does not exist
* TINKERPOP-2928 element() not working in conjunction with edge properties

==== Improvements

* TINKERPOP-2841 Test and Fix Per Request Settings in Go
* TINKERPOP-2852 Update Maven plugin for docker-images building for M1 compatibility
* TINKERPOP-2857 GraphSONRecordReader does not allow configure a GraphFilter during deserialization
* TINKERPOP-2865 Add has steps injected by PartitionStrategy at the end of the filter
* TINKERPOP-2890 Avoid exceptions on local scope based steps where possible
* TINKERPOP-2899 SampleGlobalStep samples inefficiently with TraverserSet running into hash collisions
* TINKERPOP-2912 Improve error message for addE() when traverser is incorrect
* TINKERPOP-2919 Improve performance of FilterRankingStrategy for deeply nested traversals
* TINKERPOP-2924 Refactor PropertyMapStep to be able to overwrite map method
* TINKERPOP-2929 Introduce new marker interfaces to identify whether a step can perform write or delete or both
* TINKERPOP-2931 Fix a few minor mergeV/E issues
* TINKERPOP-2934 Optimize ObjectWritable for displaying content of Java Collection or Map to reduce OOM

[[release-3-6-2]]
=== TinkerPop 3.6.2 (Release Date: January 16, 2023)

This release also includes changes from <<release-3-5-5, 3.5.5>>.

* Fixed bug in the Gremlin grammar for parsing of empty queries.
* Provided mechanism for provider plugins to get notified on script/query processing via `GraphManager`.
* Fixed bug in `select()` when using multiple labels.
* Moved Gherkin feature tests to `gremlin-test` resources so that they are more easily referenced by providers.
* Made quality of life changes to semantics for `mergeV/E` based on initial feedback.

==== Bugs

* TINKERPOP-2765 Race condition during script creation when using UnifiedChannelizer
* TINKERPOP-2769 gremlin-server does not reply with a timeout response to all timed out requests
* TINKERPOP-2771 Critical severity security vulnerabilty in commons-configuration 2.7
* TINKERPOP-2796 High severity security vulnerability found in snakeyaml
* TINKERPOP-2801 Incorrect deprecation notice on gremlin-python
* TINKERPOP-2803 Incorrect count() with sample() in TinkerGraph
* TINKERPOP-2805 No results returned for multiple labels to select()
* TINKERPOP-2809 High severity security vulnerability found in jackson databind
* TINKERPOP-2815 Critical security vulnerability for apache commons-text
* TINKERPOP-2816 Gherkin test issues for implementers
* TINKERPOP-2817  "Could not find a type identifier for the class : class java.lang.Byte" occurs when dumping graph to graphson format
* TINKERPOP-2826 Critical security vulnerability in ivy
* TINKERPOP-2836 Github actions do not run java driver integration tests
* TINKERPOP-2840 Test Failures on NonDex
* TINKERPOP-2843 Security vulnerabilities found in netty version 4.1.77
* TINKERPOP-2849 Incorrect implementation for GraphTraversalSource.With in gremlin-go

==== Improvements

* TINKERPOP-2471 Add logging to Gremlin.Net driver
* TINKERPOP-2480 User agent for Gremlin drivers
* TINKERPOP-2622 Enforce ordering semantics in feature tests
* TINKERPOP-2696 Refactor Gherkin test framework to better handle bindings
* TINKERPOP-2737 Dockerized Build and Test Environments
* TINKERPOP-2772 Add Spark utility to load vertices as RDD
* TINKERPOP-2779 Floating ConnectedComponent Feature Failures for GitHub Actions on windows
* TINKERPOP-2785 Inability to Mock Returned Result Types in Gremlin-Go Driver
* TINKERPOP-2792 Better exception when JavaTranslator finds a method but not the overload
* TINKERPOP-2794 Allow cancellation of Gremlin.Net async methods
* TINKERPOP-2804 gherkin feature files should be on the classpath
* TINKERPOP-2806 Provide method for provider plugins to get notified on script/query processing
* TINKERPOP-2808 Improve Compatibility on ARM machines
* TINKERPOP-2813 Improve driver usability for cases where NoHostAvailableException is currently thrown
* TINKERPOP-2814 Add a SSL handshake timeout configuration to the driver
* TINKERPOP-2818 exclude mockito-core in gremlin-core [compile scope] (import by jcabi-manifests)
* TINKERPOP-2833 TestSupport loads files too slow
* TINKERPOP-2834 CloneVertexProgram optimization on SparkGraphComputer
* TINKERPOP-2842 Expand GremlinScriptChecker to include request id overrides
* TINKERPOP-2850 Modifications to mergeV/E semantics

[[release-3-6-1]]
=== TinkerPop 3.6.1 (Release Date: July 18, 2022)

This release also includes changes from <<release-3-5-4, 3.5.4>>.

* Made GraphBinary the default serialization format for .NET and Python.
* Added missing `ResponseStatusCodeEnum` entry for 595 for .NET.
* Fix a javadoc comment in `Cluster.Builder` regarding maxInProcessPerConnection.

==== Bugs

* TINKERPOP-2734 NullPointerException when calling Client chooseConnection()
* TINKERPOP-2736 PluginAcceptor interface no more available in 3.5.3+ but referred in documentation
* TINKERPOP-2741 GraphMLWriter error message is not properly formatted
* TINKERPOP-2746 Medium security vulnerabilities on logback-core
* TINKERPOP-2751 Transaction: tx.commit() hangs up in javascript client-lib
* TINKERPOP-2754 Javascript client hangs if the server restarts
* TINKERPOP-2768 BranchStep pickToken should be integrated when added as a child option

==== Improvements

* TINKERPOP-2229 JavaScript GLV: Add GraphBinary Support
* TINKERPOP-2631 GraphSON float serialization when ujson is used is imprecise
* TINKERPOP-2693 Complete GraphBinary support in Python
* TINKERPOP-2715 remove log4jv1 dependency
* TINKERPOP-2723 Make GraphBinary the default serialization format for .NET and Python *(breaking)*
* TINKERPOP-2740 first request suspend more than 9s when using gremlin-java-driver
* TINKERPOP-2748 Medium security vulnerability on netty-all and netty-codec
* TINKERPOP-2762 getScopeKeys should respect the order of keys passed in Step
* TINKERPOP-2764 AWS Neptune returns an inaccessible structured error response

[[release-3-6-0]]
=== TinkerPop 3.6.0 (Release Date: April 4, 2022)

This release also includes changes from <<release-3-5-3, 3.5.3>>.

* Added parser support for `NaN` and `Infinity`.
* Implemented comparability/orderability semantics defined in the Graph Provider documentation.
* Added `TextP.regex` and `TextP.notRegex`.
* Changed TinkerGraph to allow identifiers to be heterogeneous when filtering.
* Prevented values of `T` to `property()` from being `null`.
* Added `element()` step.
* Added `call()` step.
* Added `fail()` step.
* Added `mergeV()` and `mergeE()` steps.
* Added `Direction` aliases of `from` and `to`.
* Moved `TraversalOptionParent.Pick` to its own class as `Pick`.
* Introduced Pythonic Gremlin step names using snake case and deprecated camel case naming.
* Improved Gherkin test framework to allow for asserting traversal exceptions as a behavior.
* Fixed query indentation for profile metrics where indent levels were not being respected.
* `TraversalOpProcessor` no longer accepts a `String` representation of `Bytecode` for the "gremlin" argument which was left to support older versions of the drivers.
* Removed requirement that "ids" used to filter vertices and edges need to be all of a single type.
* Created `gremlin-annotations` module where the `@GremlinDsl` annotation and related code has been moved.
* Moved `GremlinScriptChecker` to `gremlin-core` from `gremlin-groovy` since it is not Groovy dependent.
* Removed `groovy` and `groovy-json` dependencies from `gremlin-driver` as well as related `JsonBuilder` serialization support.
* Replaced log4j usage with logback where builds rely on and packaged distributions now contain the latter.
* Improved behavior of `V()` and `E()` when `null` is an argument producing a filtering behavior rather than an exception.
* Prevented metrics computation unless the traversal is in a locked state.
* Added syntax to Gremlin grammar to explicitly define `byte`, `short` and `BigInteger`.
* Added syntax to Gremlin grammar to allow construction of a reference `Vertex`.
* Changed Gremlin grammar to allow for Groovy-like syntax when parsing a `Map` literal.
* Created a way to produce a corpus of Gremlin traversals via `FeatureReader` and `DocumentationReader` in `gremlin-language`.
* Changed mechanism for determining if `id` equality with `toString()` is used by validating that elements of the predicate collection are all `String` rather than enforcing homogenous collections in the process.
* Exposed Gherkin tests as part of the provider test suite.
* Packaged Gherkin tests and data as standalone package as a convenience distribution.
* Removed `ProductiveByStrategy` as a strategy that is applied by default.
* Changed `by()` modulator semantics to consistently filter.
* Removed previously deprecated Gryo `MessageSerializer` implementations.
* Removed previously deprecated `AuthenticationSettings.enableAuditLog`.
* Removed previously deprecated `GroovyTranslator` from `gremlin-groovy` module.
* Removed previously deprecated Gremlin steps that conflicted with Python keywords.
* Removed the dependency on `six` from `gremlin-python`.
* Bumped to Apache Hadoop 3.3.1.
* Bumped to Apache Spark 3.2.0.
* Bumped node.js in `gremlin-javascript` to v16.13.0.
* Changed `NumberHelper` to properly cast to `byte` and `short` rather than default coercing to `Integer`.
* Modified some driver defaults (maximum content length, pool size, maximum in process) to be more consistent with one another.
* Fixed a potential connection load balancing issue due to a race condition not updating the usage count.
* Extended `property()` to allow for setting a `Map` of property values.

==== Bugs

* TINKERPOP-2358 Potential connection leak on client disposing
* TINKERPOP-2486 Client does not load balance requests across available connections
* TINKERPOP-2507 Remove requirement that Graph implementations must filter on homogeneous identifiers *(breaking)*
* TINKERPOP-2522 DefaultTraversalMetrics::toString does not indent annotations correctly
* TINKERPOP-2554 Extracting step metrics from ProfileStep throws NPE if the step was not triggered
* TINKERPOP-2565 GraphMLWriter does not check vertexLabelKey conflict
* TINKERPOP-2566 Incomplete error message in bytecode step generation
* TINKERPOP-2568 Graph instance not set for child traversals
* TINKERPOP-2569 Reconnect to server if Java driver fails to initialize
* TINKERPOP-2578 Set arguments to P within/without are wrapped in List
* TINKERPOP-2579 EventStrategy doesn't work with anonymous traversal
* TINKERPOP-2580 Update the custom DSL documentation
* TINKERPOP-2585 Traversal failed for different strategies order
* TINKERPOP-2589 XML External Entity (XXE) vulnerability
* TINKERPOP-2597 NullPointerException while initializing connection pool
* TINKERPOP-2598 within(null) NPE
* TINKERPOP-2603 TinkerGraph sometimes could not query float values.
* TINKERPOP-2604 TinkerGraph could not order vertex/edge without specified property.
* TINKERPOP-2606 Neo4j-Gremlin could not order vertex/edge without specified property
* TINKERPOP-2609 HTTP returns serialization exceptions for the GraphTraversalSource
* TINKERPOP-2610 NumberHelper can return values in the form of their original type smaller than int *(breaking)*
* TINKERPOP-2621 toString for traversals such as within with empty array returns empty string as argument instead of brackets
* TINKERPOP-2626 RangeGlobalStep closes traversal prematurely
* TINKERPOP-2649 Unable to translate gremlin query to java
* TINKERPOP-2658 Translator in gremlin-javascript has trouble with array arguments
* TINKERPOP-2661 GremlinGroovyScriptEngine handling of null arguments
* TINKERPOP-2662 Unclosed client session and stacktrace pops up when cleanup is missed
* TINKERPOP-2670 JavaDocs do not build when using JDK 11
* TINKERPOP-2694 Bug of TinkerGraph gremlin api "has()"
* TINKERPOP-2702 property(null) throws NPE
* TINKERPOP-2706 Traversal clone() not resetting the close state
* TINKERPOP-2712 PropertyChangedEvent is triggered before Property is actually changed
* TINKERPOP-2717 Gremlin.NET : WebSocketConnection does not check for MessageType.Close, causing error InvalidOperationException: "Received data deserialized into null object message. Cannot operate on it."
* TINKERPOP-2719 hasNext is called on TraverserIterator after transaction is committed
* TINKERPOP-2726 Python's GroovyTranslator translates boolean wrong

==== Improvements

* TINKERPOP-2367 Gremlin Translators for .NET
* TINKERPOP-2379 Consistent defaults and initialization APIs for drivers
* TINKERPOP-2411 Move GremlinDslProcessor to its own artifact *(breaking)*
* TINKERPOP-2467 Follow python naming conventions for Gremlin syntax
* TINKERPOP-2504 Intermittently failing server/driver integration tests
* TINKERPOP-2518 Enhance .NET gherkin framework to deal with more advanced assertions
* TINKERPOP-2524 Expand support for number types in grammar
* TINKERPOP-2525 Extend Gherkin tests to cover strategies
* TINKERPOP-2534 Log4j flagged as critical security violation
* TINKERPOP-2548 Add getter for indexer used in IndexStep
* TINKERPOP-2551 Setup scripts to publish Gremint to npm
* TINKERPOP-2555 Support for remote transactions in Python
* TINKERPOP-2556 Support remote transactions in .NET
* TINKERPOP-2557 Support remote transactions in Javascript
* TINKERPOP-2559 Stop sending the close message for .NET
* TINKERPOP-2560 Stop sending close message for Python
* TINKERPOP-2561 Stop sending close message in Javascript
* TINKERPOP-2562 Remove GraphSON 2 option in TraversalOpProcessor *(breaking)*
* TINKERPOP-2570 Support custom type in GraphBinary for .NET
* TINKERPOP-2576 Setup automatic updates via Dependabot for Gremlin.NET
* TINKERPOP-2577 Remove unused test coverage dependencies from Gremlin.NET
* TINKERPOP-2582 Construct traversals from gremlin-language
* TINKERPOP-2583 Make gremlin-groovy processing optional in Gremlin Server
* TINKERPOP-2591 Administrative adjustments to gremlint site
* TINKERPOP-2592 Align the style guides
* TINKERPOP-2593 Remove Groovy as a dependency from gremlin-driver *(breaking)*
* TINKERPOP-2596 datetime function
* TINKERPOP-2601 Unify Gremlin testing behind Gherkin
* TINKERPOP-2605 Further enforce and refine null semantics
* TINKERPOP-2608 Enhance sample().by() semantics when by produces a null *(breaking)*
* TINKERPOP-2611 Prevent property(id,null) and addV(null) *(breaking)*
* TINKERPOP-2613 Improve behavior of V/E(null)
* TINKERPOP-2615 Expand testing of path() with null values
* TINKERPOP-2616 Provide better exceptions with SSL related failures *(breaking)*
* TINKERPOP-2620 Clean up NullPointerExceptions related to null arguments on property related steps
* TINKERPOP-2630 Clarify that a server cannot support Graphson1.0 over HTTP
* TINKERPOP-2632 Netty 4.1.61 flagged with two high severity security violations
* TINKERPOP-2635 Consistent by() behavior *(breaking)*
* TINKERPOP-2636 Remove ProductiveByStrategy as a default *(breaking)*
* TINKERPOP-2637 Enhance logging in the Python
* TINKERPOP-2639 Remove previously deprecated GryoMessageSerializer infrastructure *(breaking)*
* TINKERPOP-2640 Remove previously deprecated AuthenticationSettings.enableAuditLog setting *(breaking)*
* TINKERPOP-2641 Allow orderability on any type
* TINKERPOP-2645 Improve behavior of hasId(null)
* TINKERPOP-2646 Make .NET StreamExtensions public for GraphBinary
* TINKERPOP-2650 Remove deprecated Gremlin step overloads of python keywords *(breaking)*
* TINKERPOP-2651 Update to .NET 6
* TINKERPOP-2652 Add TextP.regex to the text predicate set
* TINKERPOP-2656 Provide a no syntax sugar translator for python
* TINKERPOP-2657 Remove GroovyTranslator from gremlin-groovy *(breaking)*
* TINKERPOP-2659 Bump javascript runtimes to node v16
* TINKERPOP-2660 Bring back close message for drivers
* TINKERPOP-2663 Support Vertex references in grammar
* TINKERPOP-2665 Add the ability for property() to take a map
* TINKERPOP-2666 Create an anonymizing Translator for logging traversals without user data
* TINKERPOP-2667 Allow fold() with addAll to work on Map
* TINKERPOP-2668 Updating aiohttp requirements at germin-python due to vulnerability
* TINKERPOP-2669 Netty 4.1.61 flagged with medium severity security violations
* TINKERPOP-2671 Add tx() support to grammar
* TINKERPOP-2676 Refactor GremlinScript checker out of groovy package *(breaking)*
* TINKERPOP-2678 jackson-databind medium security issue identified
* TINKERPOP-2679 Update JavaScript driver to support processing messages as a stream
* TINKERPOP-2680 Create call() step to allow for calling procedures
* TINKERPOP-2681 Create merge() step to codify best practice for upsert pattern
* TINKERPOP-2682 Enable WebSocket compression in .NET by default
* TINKERPOP-2687 Gremlin Boolean Value Expressions 2.0 with Ternary Boolean Logics
* TINKERPOP-2688 Investigate two .NET test failures
* TINKERPOP-2689 VertexProperty Gherkin support for .NET
* TINKERPOP-2690 VertexProperty Gherkin support for Javascript
* TINKERPOP-2691 VertexProperty Gherkin support for Python
* TINKERPOP-2695 Support NaN/Inf in Parser and Gherkin
* TINKERPOP-2705 Support null as an argument where it makes sense in Gremlin.NET
* TINKERPOP-2707 Closing parent connection in python should close tx() connections
* TINKERPOP-2711 Make gremlin-language optional as it brings in CDDL/GPL dependencies
* TINKERPOP-2713 Create an element() step that maps a Property to its Element.
* TINKERPOP-2716 Enable eslint for gremlin-javascript project
* TINKERPOP-2725 Traversal Strategy Mix Up In Gremlin-Python
* TINKERPOP-2727 HasContainer should allow a null key
* TINKERPOP-2728 jackson-databind high security issue identified

== TinkerPop 3.5.0 (The Sleeping Gremlin: No. 18 Entr'acte Symphonique)

image::https://raw.githubusercontent.com/apache/tinkerpop/master/docs/static/images/gremlin-sleeping-beauty.png[width=185]

[[release-3-5-7]]
=== TinkerPop 3.5.7 (Release Date: NOT OFFICIALLY RELEASED YET)

<<<<<<< HEAD
* Fixed a memory leak in the Gremlin.Net driver that only occurred if a `CancellationToken` was provided.
=======
* Bumped `jackson-databind` to 2.15.2 to fix security vulnerability.
* Introduced `maxNumberLength`, `maxStringLength`, and `maxNestingDepth` configs for `GraphSON` serializers.
* Fixed a memory leak in the Gremlin.Net driver that only occurred if a CancellationToken was provided.
>>>>>>> 08559317
* Fixed gremlin-python `Client` problem where calling `submit()` after` `close()` would hang the system.
* Added `gremlin.spark.dontDeleteNonEmptyOutput` to stop deleting the output folder if it is not empty in `spark-gremlin`.
* Fixed a bug in `SubgraphStrategy` where the vertex property filter produced errors if a `Vertex` was missing the key provided to `by()` as a token.
* Upgraded `gremlin-javascript` and `gremlint` to Node 16.20.0.
* Upgraded `gremlin-go` to Go 1.20.
* Improved the python `Translator` class with better handling for `P`, `None` and subclasses of `str`.
* Fixed bug in `FilterRankingStrategy` that was preventing certain traversals from recognizing labels in child traversals.
* Added `gremlin-java8.bat` file as a workaround to allow loading the console using Java 8 on Windows.
* Fixed a bug in `gremlin-server` where timeout tasks were not cancelled and could cause very large memory usage when timeout is large.
* Removed `jcabi-manifests` dependency from `gremlin-core`, `gremlin-driver`, and `gremlin-server`.
* Fixed a bug that caused the `GremlinGroovyScriptEngine` to throw a `MissingMethodException` when calling a static method in __ with the same name as an enum.

[[release-3-5-6]]
=== TinkerPop 3.5.6 (Release Date: May 1, 2023)

* Added `GraphFilter` support to `GraphSONRecordReader`.
* gremlin-python aiohttp dependency requirement upper bound relaxed to <4.0.0.
* Fixed network connection closing for sessions and transactions in `gremlin-python`.
* Fixed memory cleanup for sessions and transactions in `gremlin-python` and `gremlin-go`.
* Fixed bug in `CountStrategy` where `or()` and `and()` filters were not being rewritten properly for some patterns.
* Changed `PartitionStrategy` to force its filters to the end of the chain for `Vertex` and `Edge` read steps, thus preserving order of the `has()`.
* Added `RequestOptions` and `RequestOptionsBuilder` types to Go GLV to encapsulate per-request settings and bindings.
* Improved `addE()` error messaging when traverser is not a `Vertex`.
* Added `SubmitWithOptions()` methods to `Client` and `DriverRemoteConnection` in Go GLV to pass `RequestOptions` to the server.
* Fixed bug in which `gremlin-server` would not respond to clients if an `Error` was thrown during bytecode traversals.
* Added ability to deploy multi-arch Docker images for server and console. Server image now supports AMD64 and ARM64.
* Changed `with()` configuration for `ARGS_BATCH_SIZE` and `ARGS_EVAL_TIMEOUT` to be more forgiving on the type of `Number` used for the value.
* Changed `gremlin-console` to add imports via an ImportCustomizer to reduce time spent resolving imports.
* Bumped to Groovy 2.5.22.
* Fixed `generateUserAgent()` in `gremlin-javascript` and `gremlin-dotnet` to handle null and undefined properly, and updated Java UserAgent error handling
* Fixed bug in parsing of `math()` expressions where variables were not being identified if they contained a text associated with a function.
* Refactored `FilterRankingStrategy` to improve performance for deeply nested traversals.
* Refactored strategy application to improve performance by avoiding some excessive recursion.
* Added `Traversal.lock()` to provide an explicit way to finalize a traversal object.
* Changed `Traversal.getGraph()` to get its `Graph` object from itself or, if not available, its parent.
* Added `AuthInfoProvider` interface and `NewDynamicAuth()` to gremlin-go for dynamic authentication support.
* Fixed bug where `hasId()` unrolls ids in Java arrays to put into `P.within` but not ids in lists, this also aligned behavior of start-step and mid-traversal hasId().
* Bumped to `snakeyaml` 2.0 to fix security vulnerability.
* Bumped to Apache `commons-configuration` 2.9.0 to fix security vulnerability.
* Fixed `CountStrategy` bug for cases where predicates contain negative numbers by disabling the optimization.
* Improved `count` step optimization for negative values in input for 'eq' comparison.
* Fixed performance issue when using `SampleGlobalStep` with a traverser that has either a `LABELED_PATH` or `PATH` requirement.
* Reduce the `toString()` of `ObjectWritable` to avoid OOM for running OLAP queries on Spark.

==== Bugs

* TINKERPOP-2526 Gremlin Console performance with incomplete multi-line scripts
* TINKERPOP-2767 Repeat Out Times traversal hangs indefinitely on first execution
* TINKERPOP-2820 gremlin-python _close_session race condition/FD leak
* TINKERPOP-2855 Performance degradation in TinkerGraph 3.5.4 and 3.5.5
* TINKERPOP-2856 math() step fails if variable name contains a keyword
* TINKERPOP-2861 Fix incorrect symlinks in source release zip
* TINKERPOP-2863 HasId Step generates incorrect results when given a list of IDs mid-traversal
* TINKERPOP-2878 Incorrect handling of local operations when there are duplicate elements
* TINKERPOP-2888 DefaultTraversal's applyStrategies performance decrease
* TINKERPOP-2891 Inconsistent behavior when comparing a counted value with a negative value
* TINKERPOP-2893 Incorrectly comparing a counted value with multiple predicates
* TINKERPOP-2902 Critical security vulnerability in snakeyaml
* TINKERPOP-2905 gremlin-go gorillaTransporter.logHandler is not initialized correctly and leads to panic
* TINKERPOP-2911 CountStrategy converts count().is(0) wrongly under ConnectiveStrategy
* TINKERPOP-2918 Utils.GenerateUserAgent assumes Gremlin.Net.dll to be present when, in some environments, it is not.

==== Improvements

* TINKERPOP-2841 Test and Fix Per Request Settings in Go
* TINKERPOP-2852 Update Maven plugin for docker-images building for M1 compatibility
* TINKERPOP-2857 GraphSONRecordReader does not allow configure a GraphFilter during deserialization
* TINKERPOP-2865 Add has steps injected by PartitionStrategy at the end of the filter
* TINKERPOP-2890 Avoid exceptions on local scope based steps where possible
* TINKERPOP-2899 SampleGlobalStep samples inefficiently with TraverserSet running into hash collisions
* TINKERPOP-2912 Improve error message for addE() when traverser is incorrect
* TINKERPOP-2919 Improve performance of FilterRankingStrategy for deeply nested traversals
* TINKERPOP-2934 Optimize ObjectWritable for displaying content of Java Collection or Map to reduce OOM

[[release-3-5-5]]
=== TinkerPop 3.5.5 (Release Date: January 16, 2023)

* Changed the `Result` struct in gremlin-go to make it more suitable for mocking in tests.
* Changed label generation in `PathProcessorStrategy` to be more deterministic.
* Bumped to Apache `commons-configuration` 2.8.0 to fix security vulnerability.
* Fixed issue where the `GremlinGroovyScriptEngine` reused the same translator concurrently which lead to incorrect translations.
* Fixed bug where tasks that haven't started running yet time out due to `evaluationTimeout` and never send a response back to the client.
* Set the exact exception in `initializationFailure` on the Java driver instead of the root cause.
* Improved error message for when `from()` and `to()` are unproductive for `addE()`.
* Added `SparkIOUtil` utility to load graph into Spark RDD.
* Improved performance of `CloneVertexProgram` by bypassing the shuffle state of `SparkGraphComputer`.
* Changed `JavaTranslator` exception handling so that an `IllegalArgumentException` is used for cases where the method exists but the signature can't be discerned given the arguments supplied.
* Dockerized all test environment for .NET, JavaScript, Python, Go, and Python-based tests for Console, and added Docker as a build requirement.
* Async operations in .NET can now be cancelled. This however does not cancel work that is already happening on the server.
* Bumped to `snakeyaml` 1.32 to fix security vulnerability.
* Update docker/build.sh to work with docker-compose dockerized tests changes.
* Fix permission issues with Docker generated files by setting permission to current user, so sudo isn't needed for maven operations.
* Updated base images for gremlin-server and gremlin-console docker images to support arm64.
* Use Go embed for error/logger resources for `gremlin-go` to avoid missing resource files when using binaries.
* Added user agent to web socket handshake in java driver. Can be controlled by a new enableUserAgentOnConnect configuration. It is enabled by default.
* Added user agent to web socket handshake in Gremlin.Net driver. Can be controlled by `EnableUserAgentOnConnect` in `ConnectionPoolSettings`. It is enabled by default.
* Added user agent to web socket handshake in go driver. Can be controlled by a new `EnableUserAgentOnConnect` setting. It is enabled by default.
* Added user agent to web socket handshake in python driver. Can be controlled by a new `enable_user_agent_on_connect` setting. It is enabled by default.
* Added user agent to web socket handshake in javascript driver. Can be controlled by a new `enableUserAgentOnConnect` option. It is enabled by default.
* Added logging in .NET.
* Added `addDefaultXModule` to `GraphSONMapper` as a shortcut for including a version matched GraphSON extension module.
* Modified `GraphSONRecordReader` and `GraphSONRecordWriter` to include the GraphSON extension module by default.
* Bumped `jackson-databind` to 2.14.0 to fix security vulnerability.
* Bumped to Groovy 2.5.15.
* Bumped to Netty 4.1.86.
* Bumped `ivy` to 2.5.1 to fix security vulnerability
* Removed default SSL handshake timeout. The SSL handshake timeout will instead be capped by setting `connectionSetupTimeoutMillis`.
* Improved logging for `gremlin-driver`.
* Modified `Connection` and `Host` job scheduling in `gremlin-driver` by dividing their work to two different thread pools and sparing work from the primary pool responsible for submitting requests and reading results.
* Prevented usage of the fork-join pool for `gremlin-driver` job scheduling.
* Modified `GremlinScriptChecker` to extract the `Tokens.REQUEST_ID` from Gremlin scripts.
* Changed `Host` initialization within a `Client` to be parallel again in `gremlin-driver`.
* Changed mechanism for determining `Host` health which should make the driver more resilient to intermittent network failures.
* Removed the delay for reconnecting to a potentially unhealthy `Host` only marking it as unavailable after that initial retry fails.
* Prevented fast `NoHostAvailableException` in favor of more direct exceptions when borrowing connections from the `ConnectionPool`.
* Improved Gherkin tests for more consistent results.
* Provides users with potentially more information to driver TimeoutExceptions.
* Fixed an issue in Go and Python GLVs where modifying per request settings to override request_id's was not working correctly.
* Fixed incorrect implementation for `GraphTraversalSource.With` in `gremlin-go`.
* Changed `Gremlin.version()` to return "VersionNotFound" if the version is missing from the manifest.
* Fixed local steps to avoid throwing an exception for non-iterable input.
* Fixed a case sensitivity issue when comparing request UUIDs in `gremlin-javascript`.

==== Bugs

* TINKERPOP-2765 Race condition during script creation when using UnifiedChannelizer
* TINKERPOP-2769 gremlin-server does not reply with a timeout response to all timed out requests
* TINKERPOP-2771 Critical severity security vulnerabilty in commons-configuration 2.7
* TINKERPOP-2796 High severity security vulnerability found in snakeyaml
* TINKERPOP-2803 Incorrect count() with sample() in TinkerGraph
* TINKERPOP-2809 High severity security vulnerability found in jackson databind
* TINKERPOP-2815 Critical security vulnerability for apache commons-text
* TINKERPOP-2816 Gherkin test issues for implementers
* TINKERPOP-2817 Support java.lang.Byte in hadoop GraphSONRecordWriter/GraphSONRecordReader
* TINKERPOP-2826 Critical security vulnerability in ivy
* TINKERPOP-2836 Github actions do not run java driver integration tests
* TINKERPOP-2840 Test Failures on NonDex
* TINKERPOP-2843 Security vulnerabilities found in netty version 4.1.77
* TINKERPOP-2849 Incorrect implementation for GraphTraversalSource.With in gremlin-go

==== Improvements

* TINKERPOP-2471 Add logging to Gremlin.Net driver
* TINKERPOP-2480 User agent for Gremlin drivers
* TINKERPOP-2737 Dockerized Build and Test Environments
* TINKERPOP-2772 Add Spark utility to load vertices as RDD
* TINKERPOP-2779 Floating ConnectedComponent Feature Failures for GitHub Actions on windows
* TINKERPOP-2785 Inability to Mock Returned Result Types in Gremlin-Go Driver
* TINKERPOP-2792 Better exception when JavaTranslator finds a method but not the overload
* TINKERPOP-2794 Allow cancellation of Gremlin.Net async methods
* TINKERPOP-2808 Improve Compatibility on ARM machines
* TINKERPOP-2813 Improve driver usability for cases where NoHostAvailableException is currently thrown
* TINKERPOP-2814 Add a SSL handshake timeout configuration to the driver
* TINKERPOP-2833 TestSupport loads files too slow
* TINKERPOP-2834 CloneVertexProgram optimization on SparkGraphComputer
* TINKERPOP-2842 Expand GremlinScriptChecker to include request id overrides

[[release-3-5-4]]
=== TinkerPop 3.5.4 (Release Date: July 18, 2022)

* Added exception to Gremlin Server that is thrown when using a transaction on a non-transaction graph.
* Exposed error message sent by the server as a property on `GremlinServerError` for gremlin-python
* Allowed `datetime()` syntax to accept zone offset with colon separators and seconds.
* Fixed a minor problem in the Gremlin parser where a `GraphTraversalSource` may not have been initialized.
* Added getters to high and low properties in `RangeLocalStep`.
* Added `Pick` traversal to the return from `getGlobalChildren()` for `BranchStep`.
* Ensured `Pick` traversal was an integrated child.
* Added GraphBinary serialization support to gremlin-javascript.
* Improved startup time by removing unnecessary DNS lookup.
* Bumped to logback 1.2.9.
* Bumped to netty 4.1.77.
* Fixed bug in `submitAsync()` in gremlin-python where the deprecated version was not returning its result.
* Added missing `ResponseStatusCodeEnum` entries for 403, 429, 497, and 596 for .NET.
* Added GraphBinary support in gremlin-python for short, bigdecimal and biginteger.
* Fixed bug in `PartitionStrategy` where the use of `AbstractLambdaTraversal` caused an unexpected exception.
* Fixed bug where close requests for sessions were improperly validating the request in the `UnifiedChannelizer`.
* Deprecated and removed functionality of the `connectOnStartup` option in `gremlin-javascript` to resolve potential `unhandledRejection` and race conditions.
* Ensured `Graph` instance was set between `TraversalStrategy` executions.
* Fixed potential `NullPointerException` in `gremlin-driver` where initialization of a `ConnectionPool` would fail but not throw an exception due to centralized error check being satisfied by a different process.
* Fixed a bug where the JavaScript client would hang indefinitely on traversals if the connection to the server was terminated.
* Fix a javadoc comment in Cluster.Builder regarding maxInProcessPerConnection.
* Added a getter for selectKeys in SelectStep

==== Bugs

* TINKERPOP-2734 NullPointerException when calling Client chooseConnection()
* TINKERPOP-2735 IllegalStateException: Unrecognized content of the 'gremlin' argument... on connection close
* TINKERPOP-2736 PluginAcceptror interface no more available in 3.5.3+ but referred in documentation
* TINKERPOP-2741 GraphMLWriter error message is not properly formatted
* TINKERPOP-2751 Transaction: tx.commit() hangs up in javascript client-lib
* TINKERPOP-2754 Javascript client hangs if the server restarts
* TINKERPOP-2763 client.submitAsync returns None value
* TINKERPOP-2768 BranchStep pickToken should be integrated when added as a child option

==== Improvements

* TINKERPOP-2229 JavaScript GLV: Add GraphBinary Support
* TINKERPOP-2631 GraphSON float serialization when ujson is used is imprecise
* TINKERPOP-2693 Complete GraphBinary support in Python
* TINKERPOP-2740 first request suspend more than 9s when using gremlin-java-driver
* TINKERPOP-2748 Medium security vulnerability on netty-all and netty-codec
* TINKERPOP-2762 getScopeKeys should respect the order of keys passed in Step
* TINKERPOP-2764 AWS Neptune returns an inaccessible structured error response

[[release-3-5-3]]
=== TinkerPop 3.5.3 (Release Date: April 4, 2022)

* Added support for using a readable stream when submitting scripts through the JavaScript driver which allows processing each batch of result sets as they come in, rather than waiting for the entire result set to complete before allowing processing.
* Fixed issue with implicit conversion of `Infinity` number instances into `BigDecimal`.
* Ensured that new properties are added before triggering the associated event.
* Added support for WebSocket compression in the .NET driver. (Only available on .NET 6.)
* Added Groovy `Translator` for .NET.
* Bumped to `jackson-databind` 2.13.2.2.
* Fixed bug in `DefaultTraversal.clone()` where the resulting `Traversal` copy could not be re-iterated.
* Fixed bug in `JavaTranslator` that did not handle `has()` well where `null` was the first argument.
* Renamed `GremlinBaseVisitor` to `DefaultGremlinBaseVisitor` in `gremlin-core` to prevent conflict with the generated `GremlinBaseVisitor` in `gremlin-language`.
* Tracked transaction spawned connections and closed them when the parent connection was closed for `gremlin-python`.
* Prevented unintentionally opening another transaction in `TraversalOpProcessor`` and `SessionOpProcessor` of Gremlin Server.
* Fixed bug in `Translator` of `gremlin-python` around translation of Booleans.

==== Bugs

* TINKERPOP-2694 Bug of TinkerGraph gremlin api "has()"
* TINKERPOP-2706 Traversal clone() not resetting the close state
* TINKERPOP-2712 PropertyChangedEvent is triggered before Property is actually changed
* TINKERPOP-2717 Gremlin.NET : WebSocketConnection does not check for MessageType.Close, causing error InvalidOperationException: "Received data deserialized into null object message. Cannot operate on it."
* TINKERPOP-2719 hasNext is called on TraverserIterator after transaction is committed
* TINKERPOP-2726 Python's GroovyTranslator translates boolean wrong

==== Improvements

* TINKERPOP-2367 Gremlin Translators for .NET
* TINKERPOP-2518 Enhance .NET gherkin framework to deal with more advanced assertions
* TINKERPOP-2651 Update to .NET 6
* TINKERPOP-2679 Update JavaScript driver to support processing messages as a stream
* TINKERPOP-2682 Enable WebSocket compression in .NET by default
* TINKERPOP-2707 Closing parent connection in python should close tx() connections
* TINKERPOP-2711 Make gremlin-language optional as it brings in CDDL/GPL dependencies
* TINKERPOP-2716 Enable eslint for gremlin-javascript project
* TINKERPOP-2725 Traversal Strategy Mix Up In Gremlin-Python
* TINKERPOP-2727 HasContainer should allow a null key
* TINKERPOP-2728 jackson-databind high security issue identified

[[release-3-5-2]]
=== TinkerPop 3.5.2 (Release Date: January 10, 2022)

This release also includes changes from <<release-3-4-13, 3.4.13>>.

* Added an `AnonymizingTypeTranslator` for use with `GroovyTranslator` which strips PII (anonymizes any String, Numeric, Date, Timestamp, or UUID data)
* Added support for `g.tx()` in Python.
* Added logging in in Python.
* Added `tx()` syntax to `gremlin-language`.
* Fixed shutdown cleanup issue in Python aiohttp transport layer.
* Added a `NoSugarTranslator` translator to `PythonTranslator` which translates Gremlin queries to Python without syntactic sugar (ex `g.V().limit(1)` instead of `g.V()[0:1]`)
* Added support for `g.Tx()` in .NET.
* Added support for `with()` constant options to `io()`.
* Changed `GroovyTranslator` to generate code more compatible to Java with `Date` and `Timestamp`.
* Fixed bug in the processing of the `io()` step when constructing a `Traversal` from the grammar.
* Added the `ConnectedComponent` tokens required to properly process the `with()` of the `connectedComponent()` step.
* Fixed `DotNetTranslator` bugs where translations produced Gremlin that failed due to ambiguous step calls to `has()`.
* Fixed bug where `RepeatUnrollStrategy`, `InlineFilterStrategy` and `MessagePassingReductionStrategy` were all being applied more than necessary.
* Modified grammar to accept the `datetime()` function so that Gremlin scripts have a way to natively construct a `Date`.
* Ensured `PathRetractionStrategy` is applied after `InlineFilterStrategy` which prevents an error in traverser mapping in certain conditions.
* Deprecated `JsonBuilder` serialization for GraphSON and Gryo.
* Added `ProductiveByStrategy` to ensure consistency of `by()` modulator behaviors when child traversal arguments contained no elements.
* Changed drivers to once again send the previously deprecated and removed "close" message for sessions.
* Modified `fold()` to merge `Map` instances with `addAll`.
* Allowed `null` string values in the Gremlin grammar.
* Fixed support for `SeedStrategy` in the Gremlin Grammar.
* Fixed bug in `Translator` of `gremlin-javascript` around array translation.
* Fixed bugs in `PythonTranslator`, `JavascriptTranslator` and `DotNetTranslator` when translating `TraversalStrategy` objects to Javascript.
* Prevented exception with `hasLabel(null)` and `hasKey(null)` and instead filter away traversers as these structural components can't ever be null.
* Improved handling of `null` when passed to `P` predicates.
* Handled `null` for mathematical reducing operations of `sum()`, `mean()`, `max()` and `min()`.
* Allowed `null` values in `Memory` for `GraphComputer`.
* Allowed `null` assignment in `withSideEffect()`.
* Allowed labelling of steps that emit a traverser carrying `null`.
* Fixed bug in filtering for `null` property key arguments to `valueMap()`, `elementMap()`, `properties()` and `values()`.
* Modified grammar to allow a call to `within()` and `without()` with no arguments.
* Fixed problems with `inject(null)` variations where `null` was the only value being submitted.
* Fixed problem with `GroovyTranslator` and `inject(null,null)` which could be interpreted as the Groovy JDK extension `inject(Object,Closure)`.
* Fixed error where certain variants of `inject()` with `null` might not properly construct a traversal in .NET.
* Prevented exception with  `hasValue(null)` and allowed filtering as expected.
* Refined `DotNetTranslator` to be more explicit with `null` arguments to ensure that the right overloads are called.
* Created `GremlinParser` to construct `Traversal` objects from `gremlin-language`.
* Added `GremlinLangScriptEngine` as a `GremlinScriptEngine` implementation that users the grammar and `JavaTranslator` to evaluate Gremlin.
* Added getter method for `bypassTraversal` in `AbstractLambdaTraversal`.
* Added support for custom GraphBinary types in .NET.
* Removed some unnecessary exception wrapping around `gremlin-driver` errors now producing a more immediate view of the actual error cause.

==== Bugs

* TINKERPOP-2569 Reconnect to server if Java driver fails to initialize
* TINKERPOP-2585 Traversal failed for different strategies order
* TINKERPOP-2589 XML External Entity (XXE) vulnerability
* TINKERPOP-2597 NullPointerException while initializing connection pool
* TINKERPOP-2598 within(null) NPE
* TINKERPOP-2603 TinkerGraph sometimes could not query float values.
* TINKERPOP-2609 HTTP returns serialization exceptions for the GraphTraversalSource
* TINKERPOP-2621 toString for traversals such as within with empty array returns empty string as argument instead of brackets
* TINKERPOP-2626 RangeGlobalStep closes traversal prematurely
* TINKERPOP-2649 Unable to translate gremlin query to java
* TINKERPOP-2658 Translator in gremlin-javascript has trouble with array arguments
* TINKERPOP-2662 Unclosed client session and stacktrace pops up when cleanup is missed
* TINKERPOP-2670 JavaDocs do not build when using JDK 11

==== Improvements

* TINKERPOP-2504 Intermittently failing server/driver integration tests
* TINKERPOP-2555 Support for remote transactions in Python
* TINKERPOP-2556 Support remote transactions in .NET
* TINKERPOP-2570 Support custom type in GraphBinary for .NET
* TINKERPOP-2582 Construct traversals from gremlin-language
* TINKERPOP-2583 Make gremlin-groovy processing optional in Gremlin Server
* TINKERPOP-2591 Administrative adjustments to gremlint site
* TINKERPOP-2592 Align the style guides
* TINKERPOP-2596 datetime function
* TINKERPOP-2605 Further enforce and refine null semantics
* TINKERPOP-2615 Expand testing of path() with null values
* TINKERPOP-2616 Provide better exceptions with SSL related failures *(breaking)*
* TINKERPOP-2620 Clean up NullPointerExceptions related to null arguments on property related steps
* TINKERPOP-2630 Clarify that a server cannot support Graphson1.0 over HTTP
* TINKERPOP-2632 Netty 4.1.61 flagged with two high severity security violations
* TINKERPOP-2637 Enhance logging in the Python
* TINKERPOP-2646 Make .NET StreamExtensions public for GraphBinary
* TINKERPOP-2656 Provide a no syntax sugar translator for python
* TINKERPOP-2660 Bring back close message for drivers
* TINKERPOP-2666 Create an anonymizing Translator for logging traversals without user data
* TINKERPOP-2667 Allow fold() with addAll to work on Map
* TINKERPOP-2668 Updating aiohttp requirements at germin-python due to vulnerability
* TINKERPOP-2669 Netty 4.1.61 flagged with medium severity security violations
* TINKERPOP-2671 Add tx() support to grammar

[[release-3-5-1]]
=== TinkerPop 3.5.1 (Release Date: July 19, 2021)

This release also includes changes from <<release-3-4-12, 3.4.12>>.

* Added support for `g.tx()` in Javascript.
* Fixed bug in Javascript error message related to validating anonymous traversal spawns.
* Changed close of Python and Javascript connections to no longer send a "close message" as the server no longer acknowledges it as of 3.5.0.
* Fixed bug where the `Graph` instance was not being assigned to child traversals.
* Removed sending of deprecated session close message from Gremlin.Net driver.

==== Bugs

* TINKERPOP-2358 Potential connection leak on client disposing
* TINKERPOP-2554 Extracting step metrics from ProfileStep throws NPE if the step was not triggered
* TINKERPOP-2565 GraphMLWriter does not check vertexLabelKey conflict
* TINKERPOP-2566 Incomplete error message in bytecode step generation
* TINKERPOP-2568 Graph instance not set for child traversals
* TINKERPOP-2578 Set arguments to P within/without are wrapped in List
* TINKERPOP-2579 EventStrategy doesn't work with anonymous traversal
* TINKERPOP-2580 Update the custom DSL documentation

==== Improvements

* TINKERPOP-2548 Add getter for indexer used in IndexStep
* TINKERPOP-2551 Setup scripts to publish Gremint to npm
* TINKERPOP-2557 Support remote transactions in Javascript
* TINKERPOP-2559 Stop sending the close message for .NET
* TINKERPOP-2560 Stop sending close message for Python
* TINKERPOP-2561 Stop sending close message in Javascript
* TINKERPOP-2576 Setup automatic updates via Dependabot for Gremlin.NET
* TINKERPOP-2577 Remove unused test coverage dependencies from Gremlin.NET

[[release-3-5-0]]
=== TinkerPop 3.5.0 (Release Date: May 3, 2021)

This release also includes changes from <<release-3-4-11, 3.4.11>>.

* Changed transport implementation to use AIOHTTP instead of Tornado for gremlin-python.
* Added max_content_length and unit test for it in gremlin-python.
* Removed compression_option support for transport in gremlin-python.
* Fixed event loop issues and added unit test for it in gremlin-python.
* Fixed DriverRemoteConnection multithreading issues and added unit test for it in gremlin-python.
* Fixed heartbeat timeout issues and tested with local server manually for gremlin-python.
* Fixed build errors emitted for gremlin-python (asyncio task destroyed but is pending error).
* Added `gremlin-language` module.
* Allowed the possibility for the propagation of `null` as a `Traverser` in Gremlin.
* Added a fully shaded version of `gremlin-driver`.
* Exposed websocket connection status in JavaScript driver.
* Fixed a bug where spark-gremlin was not re-attaching properties when using `dedup()`.
* Fixed a bug in `WsAndHttpChannelizer` pipeline configuration where failed object aggregation could not write back HTTP responses.
* Ensured better consistency of the use of `null` as arguments to mutation steps.
* Added a `ResponseStatusCode` to indicate that a client should retry its request.
* Added `TemporaryException` interface to indicate that a transaction can be retried.
* Prevented `TraversalStrategy` instances from being added more than once, where the new instance replaces the old.
* Improved error message for `addE()` when the `from()` or `to()` does not resolve to a `Vertex`.
* Improved error message for `addE()` when cardinality is specified on `property()` assignments.
* Allowed `property(T.label,Object)` to be used if no value was supplied to `addV(String)`.
* Dropped support for .NET Standard 1.3 in Gremlin.Net. Only .NET Standard 2.0 is supported starting with this version.
* Added GraphBinary support for .NET.
* Added `UnifiedChannelizer` which exposes HTTP and Websockets connections and processes both sessionless and in-session requests with the same `gremlinPool`.
* Bounded the `gremlinPool` in Gremlin Server to enforce rate limiting which will then produce a `TOO_MANY_REQUESTS` response status code.
* Switched from `Newtonsoft.Json` to `System.Text.Json` as the JSON library for Gremlin.Net.
* Allowed additional arguments to `Client.submit()` in Javascript driver to enable setting of parameters like `scriptEvaluationTimeout`.
* Gremlin.Net driver no longer supports skipping deserialization by default. Users can however create their own `IMessageSerializer` if they need this functionality.
* Supported deserialization of `dict` and `list` as a key in a `dict` for Python.
* Changed the aliased `Client` to proxy `close()` methods to its underlying client.
* Added support for remote `g.tx()` usage.
* Added support for bytecode-based sessions.
* Added a `Graph.Feature` for `supportsNullPropertyValues`.
* Modified `TokenTraversal` to support `Property` thus `by(key)` and `by(value)` can now apply to `Edge` and meta-properties.
* Added `SeedStrategy` to allow deterministic behavior for `coin()`, `sample()` and `Order.shuffle`.
* Added `Grouping` step interface.
* Added `TraversalParent.replaceTraversal()` which can replace a direct child traversal.
* Added `ByModulatorOptimizationStrategy` which replaces certain standard traversals w/ optimized traversals (e.g. `TokenTraversal`).
* Improved `IdentityRemovalStrategy` by accounting for `EndStep` situations.
* Added `IdentityRemovalStrategy` to the standard list of `TraversalStrategies`.
* Modified `PathRetractionStrategy` to leave labels more often with `match()` cases to return more consistent results.
* Refactored `MapStep` to move its logic to `ScalarMapStep` so that the old behavior could be preserved while allow other implementations to have more flexibility.
* Modified TinkerGraph to support `null` property values and can be configured to disable that feature.
* Modified `null` handling in mutations to be consistent for a new `Vertex` as well as update to an existing one.
* Enforced use of anonymous child traversals.
* Removed support for Python 2.x in gremlinpython.
* Upgraded to Apache Commons Configuration2.
* Renamed `StoreStep` to `AggregateLocalStep`.
* Renamed `AggregateStep` to `AggregateGlobalStep`.
* Renamed `SERVER_ERROR_SCRIPT_EVALUATION` to `SERVER_ERROR_EVALUATION` given that this response code applies to remote traversals as well as scripts.
* Refactored `TraversalStrategies` to implement `Iterable`.
* Refactored `Traversal` semantics to always expect `EmptyStep` as a parent if it is meant to be the root `Traversal`.
* Configured GraphBinary as the default binary serialization format for the Java Driver.
* Configured GraphSON 3.0 as the default text serialization format when no serializer can be determined.
* Configured GraphSON 3.0 as the default setting for the `GraphSONMapper`.
* Added `JavascriptTranslator` for Java.
* Added `DotNetTranslator` for Java.
* Added Groovy `Translator` for Python.
* Fixed bug in `PythonTranslator` for processing `TraversalStrategy` instances in GraphBinary.
* Fixed bug in bytecode `Bindings` where calling `of()` prior to calling a child traversal in the same parent would cause the initial binding to be lost.
* Migrated from Tornado to AIOHTTP for gremlinpython.
* Bumped to Neo4j 3.4.11.
* Bumped to Spark 3.0.0.
* Bumped to Jackson 2.11.x.
* Supported build for Java 11.
* Added `MessageSerializer.getMapper()` to return the underlying object that handles serialization for a particular implementation.
* Added a parameterized `TypeTranslator` for use with `GroovyTranslator` that should produce more cache hits.
* Added support for `TextP` in Neo4j using its string search functions.
* Added a kerberos KDC to the docker container for testing GLV's.
* Added kerberos authentication to Gremlin-Python.
* Added audit logging to bytecode-based traversals.
* Changed `TraversalStrategy` application methodology to apply each strategy in turn to each level of the traversal hierarchy starting from root down to children.
* Added a VertexProgramRestrictionStrategy.
* Prevented more than one `Client` from connecting to the same Gremlin Server session.
* Changed the Groovy to an optional dependency in `gremlin-driver`.
* Added support for configuring an `Authorizer` implementation to Gremlin Server, allowing for authorization of individual gremlin requests.
* Added `gremlint` module to house the Gremlin query formatting JavaScript library powering gremlint.com.
* Removed internal functionality for the session close message in Gremlin Server - the message is accepted but ignored if sent.
* Removed `Property.Exceptions.propertyValueCanNotBeNull` exception type as `null` now has meaning in Gremlin.
* Removed the "experimental" support for multi/meta-properties in Neo4j.
* Removed Gryo serialization configurations from Gremlin Server sample configurations and default configurations.
* Removed previously deprecated custom keep-alive functionality in the Java driver.
* Removed previously deprecated `BytecodeUtil`.
* Removed previously deprecated `Cluster.maxWaitForSessionClose` configuration option.
* Removed previously deprecated `TraversalStrategies.applyStrategies()`.
* Removed previously deprecated `scriptEvaluationTimeout`.
* Removed previously deprecated `NioChannelizer` and related classes.
* Removed previously deprecated remote traversal side-effects and related infrastructure.
* Removed previously deprecated `Serializers.DEFAULT_RESULT_SERIALIZER` and `Serializers.DEFAULT_REQUEST_SERIALIZER`.
* Removed previously deprecated `decr` and `incr` from `Order`.
* Removed previously deprecated `TraversalSource.withRemote()`.
* Removed previously deprecated `ResponseHandlerContext` infrastructure.
* Removed previously deprecated `VertexProgram` related infrastructure.
* Removed previously deprecated SSL settings: `keyCertChainFile`, `keyFile`, `keyPassword` and `trustCertChainFile` and related infrastructure.
* Removed previously deprecated `PropertyMapStep` constructor and `isIncludeTokens`.
* Removed previously deprecated `StarGraph.builder()` and `StarGraph.Builder.create()`.
* Removed previously deprecated `AbstractOpProcessor.generateMetaData(ChannelHandlerContext, RequestMessage, ResponseStatusCode, Iterator)`
* Removed previously deprecated `BulkDumperVertexProgram` and `BulkLoaderVertexProgram`.

==== Bugs

* TINKERPOP-1619 TinkerGraphComputer worker count affects OptionalStep query results
* TINKERPOP-2107 Spark fails to reattach properties
* TINKERPOP-2157 SparkStarBarrierInterceptor injects (Byte) 0
* TINKERPOP-2159 EventStrategy doesn't handle multi-valued properties
* TINKERPOP-2175 Executor thread is not returned on channel close
* TINKERPOP-2185 Use commons-configuration2 instead of commons-configuration *(breaking)*
* TINKERPOP-2192 Gremlin.Net.Driver.Connection.Parse throws a NullReferenceException
* TINKERPOP-2224 Detect and fix resource leak
* TINKERPOP-2230 match() step unexpected behaviours
* TINKERPOP-2232 RemoteStrategy does not call parent class TraversalStrategy __init__
* TINKERPOP-2238 Fix remaining iterator leaks marked by @IgnoreIteratorLeak
* TINKERPOP-2241 Client exception don't match Server exception when server  throw StackOverflowError
* TINKERPOP-2248 Instability of driver for blocked requests
* TINKERPOP-2257 transaction itty  may still be visited after commit
* TINKERPOP-2264 Gremlin Python should deserialize g:Date to UTC
* TINKERPOP-2266 Keep alive not started at connection creation
* TINKERPOP-2274 Test of TinkerGraph Gremlin fail on Windows and non EN locale
* TINKERPOP-2276 No constructor for remote connection in DSL generated traversal source
* TINKERPOP-2283 GraphStep's ids null exception
* TINKERPOP-2285 Error object is unreachable
* TINKERPOP-2288 Get ConnectionPoolBusyException and then ServerUnavailableExceptions
* TINKERPOP-2289 Use address instead of hostname for connection
* TINKERPOP-2290 Javascript GLV connection refused error handling
* TINKERPOP-2291 TraversalExplanation deserialization in GraphSON
* TINKERPOP-2298 Bytecode.java  flattenArguments throw exception when null
* TINKERPOP-2303 GremlinDsl generate addV instead of addE
* TINKERPOP-2318 Edge properties dedup() not work with spark-gremlin *(breaking)*
* TINKERPOP-2337 In upgrade guide for 3.4.2, the option RemoteConnection.PER_REQUEST_TIMEOUT does not exist
* TINKERPOP-2338 drop() not removing all edge/meta properties
* TINKERPOP-2341 GremlinClientExtensions.SubmitAsync hangs as it tries to dispose connection
* TINKERPOP-2345 NullPointerException when Map key is not found for math()
* TINKERPOP-2347 Remove invalid service descriptors from gremlin-shaded
* TINKERPOP-2350 clone() is not deep copying Traversal internals
* TINKERPOP-2351 Local Map ordering of keys can generate cast errors
* TINKERPOP-2352 Gremlin Python driver default pool size makes Gremlin keep-alive difficult
* TINKERPOP-2353 Error while Shutting Down Gremlin Server
* TINKERPOP-2360 failed to deserializer int32 when gremlin-python submit bytecode with a big int value
* TINKERPOP-2364 Injected ProfileStep should not be displayed in child traversals
* TINKERPOP-2365 LazyBarrierStrategy adds a NoOpBarrierStep when profile() is present
* TINKERPOP-2368 JAVA_OPTIONS are not properly expanded in gremlin-console
* TINKERPOP-2369 Connections in ConnectionPool are not replaced in background when underlying channel is closed
* TINKERPOP-2374 SaslAndHttpBasicAuthenticationHandler can't extract authorization
* TINKERPOP-2383 has(T,Traversal) does not return results
* TINKERPOP-2384 Inject and withSideEffect causing different outcomes in order step
* TINKERPOP-2388 gremlinpython: Can't close DriverRemoteConnection
* TINKERPOP-2403 Gremlin javascript Translator does not handle child traversals
* TINKERPOP-2405 gremlinpython: traversal hangs when the connection is established but the servers stops responding later
* TINKERPOP-2408 Iterator leak in HasContainer
* TINKERPOP-2409 js: DriverRemoteConnection never times out if server uri not available.
* TINKERPOP-2410 Free up server threads when client is closed
* TINKERPOP-2425 Server closes HTTP connection for keepAlive as true
* TINKERPOP-2432 Generate correct toString() representation of bytecode in Javascript
* TINKERPOP-2433 typo in javadocs match() Type Parameters
* TINKERPOP-2435 Gremlin Python sugar syntax for values() can lead to unexpected problems
* TINKERPOP-2437 gremlin-driver hangs if ResultSet.statusAttributes().get() is called when the request throws
* TINKERPOP-2439 P and TextP toString() is broken
* TINKERPOP-2458 Bytecode Bindings lost when followed by a child traversal
* TINKERPOP-2465 TestHelper.generateTempFileFromResource file handling is invalid on windows
* TINKERPOP-2475 Barrier step touches one more element of next loop
* TINKERPOP-2478 Console byte code translator has issues with "new Date()"
* TINKERPOP-2496 GremlinDslProcessor fails when SocialTraversalSourceDsl overrides close
* TINKERPOP-2505 Gremlin Python Client Query Times out at 30 seconds instead of the server timeout
* TINKERPOP-2512 Duplicate jars in classpath when running gremlin-server.sh
* TINKERPOP-2513 Generics insufficiently strict on property()
* TINKERPOP-2514 Java client driver requests with same request ids hang
* TINKERPOP-2516 Property folding has trouble with coalesce
* TINKERPOP-2529 Global dedup() in reducing by() of group() detaches elements for OLTP
* TINKERPOP-2531 Gremlin .NET driver ConnectionPool can remain without connections if server is down for 1-2 minutes

==== Improvements

* TINKERPOP-709 Consider Bounding Gremlin Pool Queue Size
* TINKERPOP-1084 Branch option tokens should be allowed to be traversals.
* TINKERPOP-1553 Deprecate store() in favor of aggregate(Scope)
* TINKERPOP-1568 Change strategy application order *(breaking)*
* TINKERPOP-1641 Kerberos authentication for gremlin-python
* TINKERPOP-1682 by-modulator optimization strategy
* TINKERPOP-1733 hasKey, hasValues should work on Element and Property
* TINKERPOP-1810 Add Lambda.binaryOperator and Lambda.unaryOperator
* TINKERPOP-1838 Python sample script
* TINKERPOP-1886 Gremlin Python driver to periodically issue ping / heartbeat to gremlin server
* TINKERPOP-1921 Support hasNext terminal step in GLVs
* TINKERPOP-1994 LazyBarrierStrategy fully responsible for barrier() additions
* TINKERPOP-2001 Support lambdas in Javascript
* TINKERPOP-2014 Allow an ability to specify seeding for random methods such as coin, sample and Order.shuffle
* TINKERPOP-2020 Support withComputer() for javascript
* TINKERPOP-2046 Gremlin-Python: Support custom request headers in WebSocket request
* TINKERPOP-2054 Support TraversalStrategy specification in gremlin-javascript
* TINKERPOP-2076 Build with Java 11
* TINKERPOP-2080 Remove deprecated TraversalSource.withRemote() *(breaking)*
* TINKERPOP-2099 Property setting with null has different behavior between add and update *(breaking)*
* TINKERPOP-2133 Use neo4j index lookup in Neo4jGraphStep with HasContainers containing TextP predicates
* TINKERPOP-2168 GraphSON: P deserialization should be optimized
* TINKERPOP-2213 Replace scriptEvaluationTimeout in favor of something more suitable to bytecode
* TINKERPOP-2215 Better exception message for connection problems
* TINKERPOP-2223 Update jackson databind to 2.9.9
* TINKERPOP-2231 Remove deprecated bulk dumping/loading VertexPrograms *(breaking)*
* TINKERPOP-2233 Remove deprecated Order decr/incr *(breaking)*
* TINKERPOP-2235 Better handle the concept of null in traversals *(breaking)*
* TINKERPOP-2236 Improve error messaging for TinkerGraph IdManagers that fail on conversions
* TINKERPOP-2237 Prevent error when closing sessions that don't exist *(breaking)*
* TINKERPOP-2239 Remove previously deprecated SSL configuration options *(breaking)*
* TINKERPOP-2242 Bump to netty 4.1.36
* TINKERPOP-2243 Add user-agent to RequestOptions
* TINKERPOP-2245 Consolidate the executor for bytecode & string based client
* TINKERPOP-2246 Consolidate the error propagation to the client
* TINKERPOP-2250 Support toString serialization in GraphBinary
* TINKERPOP-2251 Remove deprecated VertexProgram-related methods *(breaking)*
* TINKERPOP-2252 A meaningful way to support session based byteCode interaction through gremlin-driver
* TINKERPOP-2254 Rename AggregateStep and StoreStep given aggregate(Scope,String) *(breaking)*
* TINKERPOP-2256 processAllStarts of AggregateStep should only be called when barrier is empty
* TINKERPOP-2259 Default Java based driver and server operations to GraphBinary and remove Gryo *(breaking)*
* TINKERPOP-2260 Update jackson databind 2.9.9.1
* TINKERPOP-2262 Improve Netty protocol handling
* TINKERPOP-2265 Deprecate Traversal.getSideEffects() functionality for remoting purposes
* TINKERPOP-2269 Remove remote side-effect related infrastructure *(breaking)*
* TINKERPOP-2270 Deprecate multi/metaproperty support in Neo4j
* TINKERPOP-2271 Add console preference to control server-originated warning display
* TINKERPOP-2272 Rename steps and tokens that conflict with standard python functions
* TINKERPOP-2273 Remove deprecated ResponseHandlerContext infrastructure *(breaking)*
* TINKERPOP-2277 Python sdk postpone the timing to create transport
* TINKERPOP-2279 GraphBinary support in Python
* TINKERPOP-2280 Prevent use of T values as property key overloads
* TINKERPOP-2284 Make it easier to return more structure of graph elements
* TINKERPOP-2295 Remove deprecated scriptEvaluationTimeout *(breaking)*
* TINKERPOP-2296 Per query timeout not working from Python
* TINKERPOP-2302 Add isOnGraphComputer() field accessor to ElementMapStep
* TINKERPOP-2307 Add better error message for badly configured Channelizer
* TINKERPOP-2310 Reduce Traversal.isRoot() to a check of EmptyStep *(breaking)*
* TINKERPOP-2311 TraversalStrategies implementing Iterable *(breaking)*
* TINKERPOP-2312 Empty keys to group() should group to null
* TINKERPOP-2314 Employ by(String) for Map when possible and improve errors around incorrect types
* TINKERPOP-2315 Implement some form of clone() or reset() for Traversal in GLVs
* TINKERPOP-2317 Remove Python 2 support *(breaking)*
* TINKERPOP-2320 [SECURITY] XMLInputFactory initialization in GraphMLReader introduces
* TINKERPOP-2325 Generate traversals that will better yield index lookups with SPARQL
* TINKERPOP-2327 Remove deprecated NIO protocol support *(breaking)*
* TINKERPOP-2328 Do not close all connections if just one has became closed
* TINKERPOP-2335 Drop support for older GLV runtimes
* TINKERPOP-2336 Allow close of channel without having to wait for server
* TINKERPOP-2349 Switch from Newtonsoft.Json to System.Text.Json *(breaking)*
* TINKERPOP-2354 Document recommendation to reuse graph traversal source
* TINKERPOP-2356 Bump to Jackson 2.10.x
* TINKERPOP-2357 Add a command to clear the Gremlin Console screen
* TINKERPOP-2361 Prevent using GraphTraversalSource spawned traversals as children *(breaking)*
* TINKERPOP-2371 Add possibility to import constants with ImportGremlinPlugin
* TINKERPOP-2376 Probability distribution controlled by weight when using sample step
* TINKERPOP-2377 Investigate intermittent .NET GLV test failures
* TINKERPOP-2389 Authorization support in TinkerPop
* TINKERPOP-2391 Drop GLV Templating System
* TINKERPOP-2392 Improve module level documentation for GLVs
* TINKERPOP-2394 Unable to use __ class of a custom DSL when passing a script even if this class is imported *(breaking)*
* TINKERPOP-2395 Gremlin Python doesn't support list as keys in groupCount
* TINKERPOP-2396 TraverserSet should be extendable for GraphDB provider
* TINKERPOP-2397 Don't create the default Gyro serializer if the caller specifies a different one
* TINKERPOP-2401 Upgrade Jackson-databind to 2.11.x
* TINKERPOP-2406 Delegate processing from event loop to worker threads
* TINKERPOP-2407 Support deserialization of a dict that has a dict as a key
* TINKERPOP-2412 Add missing query tests
* TINKERPOP-2413 Prefer withEmbedded() to withGraph() on AnonymousTraversalSource
* TINKERPOP-2415 Avoid unnecessary detached objects if not required
* TINKERPOP-2416 MultiIterator should implement AutoCloseable
* TINKERPOP-2418 Store authenticated user on server pipeline
* TINKERPOP-2420 Support per query request options in .NET
* TINKERPOP-2421 Support per query options in javascript
* TINKERPOP-2426 Use Netty's WebSocketClientProtocolHandler
* TINKERPOP-2427 Simplify Netty reference counting
* TINKERPOP-2430 Looping Recipies
* TINKERPOP-2431 Operating on Dropped Elements Recipes
* TINKERPOP-2436 The gremlin server starts even if all graphs instantiation has failed
* TINKERPOP-2438 Provide a way for scripts to respect with() specification of timeout
* TINKERPOP-2440 Simplify driver by delegating keepAlive logic to Netty
* TINKERPOP-2441 Add compression to WebSocket frames sent from client
* TINKERPOP-2442 Make Translators that work in Java part of gremlin-core
* TINKERPOP-2443 Improve testing of Translator instances for non-JVM languages with focus on Python as a model
* TINKERPOP-2445 Speed up client initialization *(breaking)*
* TINKERPOP-2446 Add Recipe for Optional Looping
* TINKERPOP-2447 Improve handling of StackOverflowError for long traversals
* TINKERPOP-2451 JavascriptTranslator for Java
* TINKERPOP-2452 DotNetTranslator for Java
* TINKERPOP-2453 Add WebSocket compression to gremlin-python
* TINKERPOP-2455 Remove deprecated custom keep-alive functionality in the Java driver Channelizer *(breaking)*
* TINKERPOP-2457 Add a max_content_length parameter to DriverRemoteConnection in the Python client
* TINKERPOP-2460 Change groovy to provided scope in gremlin-driver *(breaking)*
* TINKERPOP-2461 Align CoreImports with GroovyTranslator
* TINKERPOP-2462 Duplicated BytecodeUtil and BytecodeHelper classes
* TINKERPOP-2466 Improve syntax for Groovy scripts that use withStrategies()
* TINKERPOP-2468 Stabilize shouldProcessSessionRequestsInOrder() test
* TINKERPOP-2469 KrbException - Principal does not exist in test
* TINKERPOP-2470 Bump gremlinpython to tornado 6.x
* TINKERPOP-2472 GraphBinary support in .NET
* TINKERPOP-2473 Prevent TraversalStrategy instances of the same type to be added to a TraversalSource
* TINKERPOP-2474 withSack() Groovy translation output could be simplified
* TINKERPOP-2476 Provide fully shaded version of Java driver
* TINKERPOP-2479 Provide a way to set a custom GraphSONMapper for :bytecode command
* TINKERPOP-2481 IdentityRemovalStrategy not installed *(breaking)*
* TINKERPOP-2482 Rename wsConnectionTimeout to connectionSetupTimeout
* TINKERPOP-2484 Python  IOLoop close errors
* TINKERPOP-2485 Invalid http tests with ?gremlin=1-1
* TINKERPOP-2494 Document Translator parameter extraction functionality
* TINKERPOP-2499 PathRetractionStrategy returns inconsistent results when match() is not detected as the final step *(breaking)*
* TINKERPOP-2500 Add none() step for all GLVs
* TINKERPOP-2506 Expose client WebSocket connection status
* TINKERPOP-2517 Introduce a retry status code to the server protocol
* TINKERPOP-2527 Add a GroovyTranslator equivalent method to the Python client
* TINKERPOP-2530 Transfer OyvindSabo/gremlint and OyvindSabo/gremlint.com to apache/tinkerpop/gremlint
* TINKERPOP-2532 MaxBarrierSize of NoOpBarrierStep should be accessible
* TINKERPOP-2533 Develop a grammar for Gremlin
* TINKERPOP-2535 Netty 4.1.52 flagged as medium security violation
* TINKERPOP-2537 Support bytecode based requests in sessions and remote tx()
* TINKERPOP-2544 Modify site publishing scripts to include gremlint
* TINKERPOP-2546 Change transport layer to use AIOHTTP instead of Tornado
* TINKERPOP-2547 Provide an option to supply a callback before handshake submission
* TINKERPOP-2550 Deadlock on Client initialization

== TinkerPop 3.4.0 (Avant-Gremlin Construction #3 for Theremin and Flowers)

image::https://raw.githubusercontent.com/apache/tinkerpop/master/docs/static/images/avant-gremlin.png[width=185]

[[release-3-4-13]]
=== TinkerPop 3.4.13 (Release Date: January 10, 2022)

* Fixed `RangeGlobalStep` which was prematurely closing the iterator.
* Added explicit state to `DefaultTraversal` to track whether or not it was fully iterated and closed to ensure it released resources properly.
* Prevented XML External Entity (XXE) style attacks via `GraphMLReader` by disabling DTD and external entities by default.
* Improved error message for failed serialization for HTTP-based requests.
* Fixed a `NullPointerException` that could occur during a failed `Connection` initialization due to uninstantiated `AtomicInteger`.
* Minor changes to the initialization of Java driver `Cluster` and `Client` such that hosts are marked as available only after successfully initializing connection pools.
* `NoHostAvailableException` now contains a cause for the failure.
* Bumped to Netty 4.1.72.
* Added user-friendly message in Gremlin console for unavailable hosts upon initiation and fixed possible leak in `RemoteCommand.groovy` upon `RemoteException`.

==== Bugs

* TINKERPOP-2569 Reconnect to server if Java driver fails to initialize
* TINKERPOP-2589 XML External Entity (XXE) vulnerability
* TINKERPOP-2597 NullPointerException while initializing connection pool
* TINKERPOP-2603 TinkerGraph sometimes could not query float values.
* TINKERPOP-2609 HTTP returns serialization exceptions for the GraphTraversalSource
* TINKERPOP-2626 RangeGlobalStep closes traversal prematurely

==== Improvements

* TINKERPOP-2504 Intermittently failing server/driver integration tests
* TINKERPOP-2616 Provide better exceptions with SSL related failures *(breaking)*
* TINKERPOP-2630 Clarify that a server cannot support Graphson1.0 over HTTP
* TINKERPOP-2632 Netty 4.1.61 flagged with two high severity security violations
* TINKERPOP-2669 Netty 4.1.61 flagged with medium severity security violations

[[release-3-4-12]]
=== TinkerPop 3.4.12 (Release Date: July 19, 2021)

* Coerced single `set` arguments to `P.within` and `P.without` to `list` in Python which serializes to a more expected form for `P` instances.
* Fixed bug in the `vertexLabelKey` validation for `GraphMLWriter` which was inadvertently validating the `edgeLabelKey`.
* Changed `IndexStep` to make it easier for providers to determine the type of indexer being used.
* Allowed Javascript `Translator` to take `Bytecode` or a `Traversal`.
* Addressed CVE-2021-32640 for gremlin-javascript.
* Allowed construction of `DriverRemoteConnection` in .NET to use host and port specification similar to Java syntax.
* Defaulted `DriverRemoteConnection` to "g" if it the `TraversalSource` binding isn't supplied in Python.
* Initialized metrics in `ProfileStep` even if the step hasn't iterated.

==== Bugs

* TINKERPOP-2358 Potential connection leak on client disposing
* TINKERPOP-2554 Extracting step metrics from ProfileStep throws NPE if the step was not triggered
* TINKERPOP-2565 GraphMLWriter does not check vertexLabelKey conflict
* TINKERPOP-2578 Set arguments to P within/without are wrapped in List
* TINKERPOP-2580 Update the custom DSL documentation

==== Improvements

* TINKERPOP-2548 Add getter for indexer used in IndexStep
* TINKERPOP-2577 Remove unused test coverage dependencies from Gremlin.NET

[[release-3-4-11]]
=== TinkerPop 3.4.11 (Release Date: May 3, 2021)

* Prevented Java driver from sending multiple request messages with the same identifier.
* Improved error message for `property(T,Object)` when mutating graph elements.
* Added method caching for GraphSON 3.0 deserialization of `P` and `TextP` instances.
* Allowed setting `ssl_options` for gremlin-python.
* Fixed bug with global `dedup()` when used in reducing `by()` of `group()`.
* Fixed bug with Javascript Groovy `Translator` when generating Gremlin with multiple embedded traversals.
* Modified Gremlin Server `Settings` to be more extensible allowing for custom options with the YAML parser.
* Fixed `toString()` representation of `P` when string values are present in Javascript.
* Exposed barrier size with getter for `NoOpBarrierStep`.
* Bumped to Netty 4.1.61.
* Added `max_content_length` as a Python driver setting.
* Fixed bug in Java `Client` initialization, reconnect and shutdown where certain thread pool configurations might produce a deadlock.
* Ensured that `barrier()` additions by strategies were controlled solely by `LazyBarrierStrategy`.
* Fixed `NullPointerException` in `ResponseMessage` deserialization for GraphSON.
* Enabled the Gremlin.Net driver to repair its connection pool after the server was temporarily unavailable.
* Added the ability to supply a `HandshakeInterceptor` to a `Cluster` which will provide access to the initial HTTP request that establishes the websocket.
* Fixed a possible leakage of connections in the Gremlin.NET driver that could happen if `Dispose()` was called while the pool was creating connections.

==== Bugs

* TINKERPOP-2512 Duplicate jars in classpath when running gremlin-server.sh
* TINKERPOP-2514 Java client driver requests with same request ids hang
* TINKERPOP-2516 Property folding has trouble with coalesce
* TINKERPOP-2529 Global dedup() in reducing by() of group() detaches elements for OLTP
* TINKERPOP-2531 Gremlin .NET driver ConnectionPool can remain without connections if server is down for 1-2 minutes

==== Improvements

* TINKERPOP-1994 LazyBarrierStrategy fully responsible for barrier() additions
* TINKERPOP-2168 GraphSON: P deserialization should be optimized
* TINKERPOP-2457 Add a max_content_length parameter to DriverRemoteConnection in the Python client
* TINKERPOP-2532 MaxBarrierSize of NoOpBarrierStep should be accessible
* TINKERPOP-2535 Netty 4.1.52 flagged as medium security violation
* TINKERPOP-2547 Provide an option to supply a callback before handshake submission
* TINKERPOP-2550 Deadlock on Client initialization

[[release-3-4-10]]
=== TinkerPop 3.4.10 (Release Date: January 18, 2021)

* Added `GremlinScriptChecker` to provide a way to extract properties of scripts before doing an actual `eval()`.
* Added `none()` step for all language variants.
* Fixed bug in `PythonTranslator` which was improperly translating `Lambda` scripts.
* Fixed bug in `GremlinDslProcessor` where certain return types in `TraversalSource` definitions were not generating code that would compile.
* Changed the default read and write timeout values for the `TornadoTransport` to `None` to disable it.
* Bumped to Groovy 2.5.14.

==== Bugs

* TINKERPOP-2496 GremlinDslProcessor fails when SocialTraversalSourceDsl overrides close
* TINKERPOP-2505 Gremlin Python Client Query Times out at 30 seconds instead of the server timeout

==== Improvements

* TINKERPOP-2447 Improve handling of StackOverflowError for long traversals
* TINKERPOP-2485 Invalid http tests with ?gremlin=1-1
* TINKERPOP-2500 Add none() step for all GLVs

[[release-3-4-9]]
=== TinkerPop 3.4.9 (Release Date: December 7, 2020)

* Modified the text of `profile()` output to hide step instances injected for purpose of collecting metrics.
* Bumped to Jackson 2.11.x.
* Bumped Netty 4.1.52.
* Added lambda support for `gremlin-javascript`.
* Provided a more concise syntax for constructing strategies in Groovy.
* Aligned `CoreImports` with `GroovyTranslator` to generate more succinct syntax.
* Improved `gremlin-groovy` understanding of `withSack()` overloads to avoid forced casts.
* Moved `Translator` instances to `gremlin-core`.
* Prevented barriers from over-reaching their limits by one.
* Added `CheckedGraphManager` to prevent Gremlin Server from starting if there are no graphs configured.
* Fixed bug in bytecode `Bindings` where calling `of()` prior to calling a child traversal in the same parent would cause the initial binding to be lost.
* Established a default read and write timeout for the `TornadoTransport` in Python, allowing it to be configurable.
* Delegated handling of erroneous response to the worker thread pool instead of event loop thread pool in Java Driver.
* Removed `Connection` from `Connection Pool` when server closes a connection with no pending requests in Java Driver.
* Improved initialization time of Java Driver if the default serializer is replaced.
* Deprecated `withGraph()` in favor of `withEmbedded()` on `AnonymousTraversalSource`.
* Added support for per-request level configurations, like timeouts, in .NET, Python and Javascript.
* Fixed bug in Javascript `Translator` that wasn't handling child traversals well.
* Prevented Gremlin Python sugar from being confused by Python magic methods.
* Allowed Gremlin Python sugar calls from anonymous context.
* Implemented `AutoCloseable` on `MultiIterator`.
* Fixed an iterator leak in `HasContainer`.
* Fixed bug in `:bytecode` command preventing translations with whitespace from working properly.
* Added `reset` and `config` options to the `:bytecode` command to allow for greater customization options.
* Added GraphSON extension module and the `TinkerIoRegistry` to the default `GraphSONMapper` configuration used by the `:bytecode` command.
* Added `GremlinASTChecker` to provide a way to extract properties of scripts before doing an actual `eval()`.
* Avoided creating unnecessary detached objects in JVM.
* Added support for `TraversalStrategy` usage in Javascript.
* Added `Traversal.getTraverserSetSupplier()` to allow providers to supply their own `TraverserSet` instances.
* Release server threads waiting on connection if the connection is dead.
* Fixed bug where server closes HTTP connection on request error even if keep alive is set to true.
* Deprecated driver `Channelizer` keep-alive related methods.
* Delegate handling of WebSocket handshake to Netty instead of custom code in Java Driver.
* Delegate detection of idle connection to Netty instead of custom keep alive logic for `WebSocketChannelizer`.
* Added support for WebSocket frame compression extension ( [RFC7692](https://tools.ietf.org/html/rfc7692) ) for `WebSocketChannelizer` in Java/Python driver.
* Added server support for WebSocket compression extension ( [RFC7692](https://tools.ietf.org/html/rfc7692) ).
* Fixed bug with Bytecode serialization when `Bytecode.toString()` is used in Javascript.
* Fixed "toString" for P and TextP to produce valid script representation from bytecode glv steps containing a string predicate in Javascript.
* Fixed a bug which could cause Java driver to hang when using `ResultSet.statusAttributes()`
* Added a listener to javascript's `DriverRemoteConnection` to find note errors from websocket connection setup.
* Fixed bug with `ReservedVerificationStrategy.getConfiguration()` which was omitting the reserved `keys` value.
* Changed all configuration keys on `AbstractWarningVerificationStrategy` implementations to `public`.
* Deprecated `BytecodeUtil` and merged its functionality to the existing `BytecodeHelper`.
* Added configuring implementation in HasStep
* Remove static initialization for `GraphSONMessageSerializerV1d0` and `GraphSONMessageSerializerV1d0` in Java driver.
* Connections to the server in a connection pool are created in parallel instead of serially in Java Driver.
* Connection pools for multiple endpoints are created in parallel instead of serially in Java Driver.
* Introduced new HostNotAvailable exception to represent cases when no server with active connection is available.
* Don't wait for new requests during shutdown of event loop group in Java Driver.

==== Bugs

* TINKERPOP-2364 Injected ProfileStep should not be displayed in child traversals
* TINKERPOP-2369 Connections in ConnectionPool are not replaced in background when underlying channel is closed
* TINKERPOP-2403 Gremlin javascript Translator does not handle child traversals
* TINKERPOP-2405 gremlinpython: traversal hangs when the connection is established but the servers stops responding later
* TINKERPOP-2408 Iterator leak in HasContainer
* TINKERPOP-2409 js: DriverRemoteConnection never times out if server uri not available.
* TINKERPOP-2410 Free up server threads when client is closed
* TINKERPOP-2425 Server closes HTTP connection for keepAlive as true
* TINKERPOP-2432 Generate correct toString() representation of bytecode in Javascript
* TINKERPOP-2433 typo in javadocs match() Type Parameters
* TINKERPOP-2435 Gremlin Python sugar syntax for values() can lead to unexpected problems
* TINKERPOP-2437 gremlin-driver hangs if ResultSet.statusAttributes().get() is called when the request throws
* TINKERPOP-2439 P and TextP toString() is broken
* TINKERPOP-2458 Bytecode Bindings lost when followed by a child traversal
* TINKERPOP-2465 TestHelper.generateTempFileFromResource file handling is invalid on windows
* TINKERPOP-2475 Barrier step touches one more element of next loop
* TINKERPOP-2478 Console byte code translator has issues with "new Date()"

==== Improvements

* TINKERPOP-2001 Support lambdas in Javascript
* TINKERPOP-2054 Support TraversalStrategy specification in gremlin-javascript
* TINKERPOP-2296 Per query timeout not working from Python
* TINKERPOP-2392 Improve module level documentation for GLVs
* TINKERPOP-2396 TraverserSet should be extendable for GraphDB provider
* TINKERPOP-2397 Don't create the default Gyro serializer if the caller specifies a different one
* TINKERPOP-2401 Upgrade Jackson-databind to 2.11.x
* TINKERPOP-2406 Delegate processing from event loop to worker threads
* TINKERPOP-2412 Add missing query tests
* TINKERPOP-2413 Prefer withEmbedded() to withGraph() on AnonymousTraversalSource
* TINKERPOP-2415 Avoid unnecessary detached objects if not required
* TINKERPOP-2416 MultiIterator should implement AutoCloseable
* TINKERPOP-2420 Support per query request options in .NET
* TINKERPOP-2421 Support per query options in javascript
* TINKERPOP-2426 Use Netty's WebSocketClientProtocolHandler
* TINKERPOP-2427 Simplify Netty reference counting
* TINKERPOP-2430 Looping Recipies
* TINKERPOP-2431 Operating on Dropped Elements Recipes
* TINKERPOP-2436 The gremlin server starts even if all graphs instantiation has failed
* TINKERPOP-2438 Provide a way for scripts to respect with() specification of timeout
* TINKERPOP-2440 Simplify driver by delegating keepAlive logic to Netty
* TINKERPOP-2441 Add compression to WebSocket frames sent from client
* TINKERPOP-2442 Make Translators that work in Java part of gremlin-core
* TINKERPOP-2445 Speed up client initialization *(breaking)*
* TINKERPOP-2446 Add Recipe for Optional Looping
* TINKERPOP-2453 Add WebSocket compression to gremlin-python
* TINKERPOP-2461 Align CoreImports with GroovyTranslator
* TINKERPOP-2462 Duplicated BytecodeUtil and BytecodeHelper classes
* TINKERPOP-2466 Improve syntax for Groovy scripts that use withStrategies()
* TINKERPOP-2468 Stabilize shouldProcessSessionRequestsInOrder() test
* TINKERPOP-2469 KrbException - Principal does not exist in test
* TINKERPOP-2474 withSack() Groovy translation output could be simplified
* TINKERPOP-2479 Provide a way to set a custom GraphSONMapper for :bytecode command
* TINKERPOP-2482 Rename wsConnectionTimeout to connectionSetupTimeout

[[release-3-4-8]]
=== TinkerPop 3.4.8 (Release Date: August 3, 2020)

* Fixed bug in `has(T,Traversal)` where results were not being returned.
* Fixed bug in `select(Traversal)` where side-effects were getting lost if accessed from the child traversal.
* Fixed authorization bug when using `WsAndHttpChannelizerHandler` with keep-alive enabled.
* Fixed bug in option-less construction of `DriverRemoteConnection` in Javascript.
* Bumped Jackson to 2.9.10.5.
* Improved sampling distribution for global scope `sample()` operations.

==== Bugs

* TINKERPOP-2288 Get ConnectionPoolBusyException and then ServerUnavailableExceptions
* TINKERPOP-2352 Gremlin Python driver default pool size makes Gremlin keep-alive difficult
* TINKERPOP-2374 SaslAndHttpBasicAuthenticationHandler can't extract authorization
* TINKERPOP-2383 has(T,Traversal) does not return results
* TINKERPOP-2384 Inject and withSideEffect causing different outcomes in order step

==== Improvements

* TINKERPOP-2328 Do not close all connections if just one has became closed
* TINKERPOP-2376 Probability distribution controlled by weight when using sample step

[[release-3-4-7]]
=== TinkerPop 3.4.7 (Release Date: June 1, 2020)

This release also includes changes from <<release-3-3-11, 3.3.11>>.

* Gremlin.NET driver: Fixed a `NullReferenceException` and throw clear exception if received message is empty.
* Bumped to Groovy 2.5.11.
* Modified `ImportGremlinPlugin` to allow for field imports.
* Improved error message for `math()` when the selected key in a `Map` is `null` or not a `Number`.
* Added `:cls` command to Gremlin Console to clear the screen.
* Bumped Netty 4.1.49.

==== Bugs

* TINKERPOP-2192 Gremlin.Net.Driver.Connection.Parse throws a NullReferenceException
* TINKERPOP-2345 NullPointerException when Map key is not found for math()
* TINKERPOP-2347 Remove invalid service descriptors from gremlin-shaded
* TINKERPOP-2350 clone() is not deep copying Traversal internals
* TINKERPOP-2351 Local Map ordering of keys can generate cast errors
* TINKERPOP-2353 Error while Shutting Down Gremlin Server
* TINKERPOP-2355 Jackson-databind version in Gremlin shaded dependency needs to be increased  - introduces vulnerability issues
* TINKERPOP-2360 failed to deserializer int32 when gremlin-python submit bytecode with a big int value
* TINKERPOP-2365 LazyBarrierStrategy adds a NoOpBarrierStep when profile() is present
* TINKERPOP-2368 JAVA_OPTIONS are not properly expanded in gremlin-console

==== Improvements

* TINKERPOP-2215 Better exception message for connection problems
* TINKERPOP-2336 Allow close of channel without having to wait for server
* TINKERPOP-2339 Gremlin.Net: Update System.Net.WebSockets.Client dependency
* TINKERPOP-2354 Document recommendation to reuse graph traversal source
* TINKERPOP-2357 Add a command to clear the Gremlin Console screen
* TINKERPOP-2371 Add possibility to import constants with ImportGremlinPlugin

[[release-3-4-6]]
=== TinkerPop 3.4.6 (Release Date: February 20, 2020)

* Fixed bug in `drop()` of properties which was introduced in 3.4.5.

==== Bugs

* TINKERPOP-2338 drop() not removing all edge/meta properties

[[release-3-4-5]]
=== TinkerPop 3.4.5 (Release Date: February 3, 2020)

This release also includes changes from <<release-3-3-10, 3.3.10>>.

* Expanded the use of `by(String)` modulator so that it can work on `Map` as well as `Element`.
* Improved error messaging for `by(String)` so that it is more clear as to what the problem is
* Bumped to Netty 4.1.42
* Improved SPARQL query translation to better allow for index optimizations during execution.
* Improved Gremlin Server websocket handling preventing automatic server close of the channel for protocol errors.
* Introduced internal `Buffer` API as a way to wrap Netty's Buffer API and moved `GraphBinaryReader`, `GraphBinaryWriter` and `TypeSerializer<T>` to `gremlin-core`.
* Unified the behavior of property comparison: only compare key&value.
* Supported `hasKey()` and `hasValue()` step for edge property and meta property, like `g.E().properties().hasKey('xx')`.
* Modified driver to send `overrideRequestId` and `userAgent` to server when they are present in `RequestOptions` for bytecode requests.

==== Bugs

* TINKERPOP-2175 Executor thread is not returned on channel close
* TINKERPOP-2266 Keep alive not started at connection creation
* TINKERPOP-2274 Test of TinkerGraph Gremlin fail on Windows and non EN locale
* TINKERPOP-2318 Edge properties dedup() not work with spark-gremlin *(breaking)*
* TINKERPOP-2332 JavaScript GLV: structure element toString() should internally call toString()
* TINKERPOP-2333 JavaScript GLV: GraphSON2/3 Edge deserialization is invalid

==== Improvements

* TINKERPOP-1733 hasKey, hasValues should work on Element and Property
* TINKERPOP-2262 Improve Netty protocol handling
* TINKERPOP-2305 GraphBinary: Wrap Buffer API
* TINKERPOP-2307 Add better error message for badly configured Channelizer
* TINKERPOP-2309 Bump gremlinpython to Tornado 5.x
* TINKERPOP-2314 Employ by(String) for Map when possible and improve errors around incorrect types
* TINKERPOP-2315 Implement some form of clone() or reset() for Traversal in GLVs
* TINKERPOP-2320 [SECURITY] XMLInputFactory initialization in GraphMLReader introduces
* TINKERPOP-2322 Deprecate Jython support
* TINKERPOP-2324 Deprecate the raw NIO support in the Java driver
* TINKERPOP-2325 Generate traversals that will better yield index lookups with SPARQL
* TINKERPOP-2329 JavaScript GLV: Update websocket library dependency
* TINKERPOP-2330 JavaScript GLV should expose GraphSON2Writer and GraphSONReader

[[release-3-4-4]]
=== TinkerPop 3.4.4 (Release Date: October 14, 2019)

This release also includes changes from <<release-3-3-9, 3.3.9>>.

* Provided support for DSLs by way of remote connections through `AnonymousTraversalSource`.
* Added `elementMap()` step.
* Added GraphBinary support for Python.
* Allowed for embedded map assertions in GLV tests.
* Added `Direction` deserialization support in GLVs.

==== Bugs

* TINKERPOP-2159 EventStrategy doesn't handle multi-valued properties
* TINKERPOP-2276 No constructor for remote connection in DSL generated traversal source
* TINKERPOP-2283 GraphStep's ids null exception
* TINKERPOP-2285 Error object is unreachable
* TINKERPOP-2289 Use address instead of hostname for connection
* TINKERPOP-2290 Javascript GLV connection refused error handling
* TINKERPOP-2291 TraversalExplanation deserialization in GraphSON
* TINKERPOP-2298 Bytecode.java  flattenArguments throw exception when null
* TINKERPOP-2303 GremlinDsl generate addV instead of addE

==== Improvements

* TINKERPOP-1810 Add Lambda.binaryOperator and Lambda.unaryOperator
* TINKERPOP-1838 Python sample script
* TINKERPOP-2046 Gremlin-Python: Support custom request headers in WebSocket request
* TINKERPOP-2213 Replace scriptEvaluationTimeout in favor of something more suitable to bytecode
* TINKERPOP-2275 Update jackson databind 2.9.9.3+
* TINKERPOP-2277 Python sdk postpone the timing to create transport
* TINKERPOP-2279 GraphBinary support in Python
* TINKERPOP-2280 Prevent use of T values as property key overloads
* TINKERPOP-2284 Make it easier to return more structure of graph elements
* TINKERPOP-2302 Add isOnGraphComputer() field accessor to ElementMapStep

[[release-3-4-3]]
=== TinkerPop 3.4.3 (Release Date: August 5, 2019)

This release also includes changes from <<release-3-3-8, 3.3.8>>.

* Improved error messaging on timeouts returned to the console from `:>`.
* Added a `toString()` serializer for GraphBinary.
* Configured the Gremlin Console to use GraphBinary by default.
* Fixed transaction management for empty iterators in Gremlin Server.
* Deprecated `MessageSerializer` implementations for Gryo in Gremlin Server.
* Deprecated `Serializers` enum values of `GRYO_V1D0` and `GRYO_V3D0`.
* Deprecated `SerTokens` values of `MIME_GRYO_V1D0` and `MIME_GRYO_V3D0`.
* Added a Docker command to start Gremlin Server with the standard GLV test configurations.
* Added `aggregate(Scope,String)` and deprecated `store()` in favor of `aggregate(local)`.
* Modified `NumberHelper` to better ignore `Double.NaN` in `min()` and `max()` comparisons.
* Bumped to Netty 4.1.36.
* Bumped to Groovy 2.5.7.
* Added `userAgent` to RequestOptions. Gremlin Console sends `Gremlin Console/<version>` as the `userAgent`.
* Fixed DriverRemoteConnection ignoring `with` `Token` options when multiple were set.
* Added `:set warnings <true|false>` to Gremlin Console.

==== Bugs

* TINKERPOP-1619 TinkerGraphComputer worker count affects OptionalStep query results
* TINKERPOP-2157 SparkStarBarrierInterceptor injects (Byte) 0
* TINKERPOP-2224 Detect and fix resource leak
* TINKERPOP-2230 match() step unexpected behaviours
* TINKERPOP-2232 RemoteStrategy does not call parent class TraversalStrategy __init__
* TINKERPOP-2238 Fix remaining iterator leaks marked by @IgnoreIteratorLeak
* TINKERPOP-2241 Client exception don't match Server exception when server  throw StackOverflowError
* TINKERPOP-2248 Instability of driver for blocked requests
* TINKERPOP-2257 transaction itty  may still be visited after commit
* TINKERPOP-2264 Gremlin Python should deserialize g:Date to UTC

==== Improvements

* TINKERPOP-1084 Branch option tokens should be allowed to be traversals.
* TINKERPOP-1553 Deprecate store() in favor of aggregate(Scope)
* TINKERPOP-1921 Support hasNext terminal step in GLVs
* TINKERPOP-2020 Support withComputer() for javascript
* TINKERPOP-2223 Update jackson databind to 2.9.9
* TINKERPOP-2236 Improve error messaging for TinkerGraph IdManagers that fail on conversions
* TINKERPOP-2237 Prevent error when closing sessions that don't exist *(breaking)*
* TINKERPOP-2242 Bump to netty 4.1.36
* TINKERPOP-2243 Add user-agent to RequestOptions
* TINKERPOP-2246 Consolidate the error propagation to the client
* TINKERPOP-2250 Support toString serialization in GraphBinary
* TINKERPOP-2256 processAllStarts of AggregateStep should only be called when barrier is empty
* TINKERPOP-2260 Update jackson databind 2.9.9.1
* TINKERPOP-2265 Deprecate Traversal.getSideEffects() functionality for remoting purposes
* TINKERPOP-2270 Deprecate multi/metaproperty support in Neo4j
* TINKERPOP-2271 Add console preference to control server-originated warning display
* TINKERPOP-2272 Rename steps and tokens that conflict with standard python functions

[[release-3-4-2]]
=== TinkerPop 3.4.2 (Release Date: May 28, 2019)

This release also includes changes from <<release-3-3-7, 3.3.7>>.

* Allow a `Traversal` to know what `TraversalSource` it spawned from.
* Fixed problem with connection pool sizing and retry.
* Added status attribute for warnings to be returned to the client.
* Modified Gremlin Console to report warning status attributes.
* Changed `:>` in Gremlin Console to submit the client-side timeout on each request.
* Provided method to override the request identifier with `RequestOptions`.
* Added option to set per-request settings on a `Traversal` submitted via `Bytecode`.
* Fixed the Gryo registration for `OptionsStrategy` as it was not serializing state properly.

==== Bugs

* TINKERPOP-2090 After running backend for a day or so System.IO.IOException keep throwing
* TINKERPOP-2112 Folding in property() step is not being optimally performed
* TINKERPOP-2180 gremlin.sh doesn't work when directories contain spaces
* TINKERPOP-2183 InterpreterModeASTTransformation needs to be more specific about what it transforms
* TINKERPOP-2189 ConnectedComponent test assumes fixed order of vertices
* TINKERPOP-2194 Enforcing an order on properties in one test method of ChooseTest
* TINKERPOP-2196 PartitionStrategy with includeMetaProperties(true) can't add labeled vertex
* TINKERPOP-2198 Documentation for Store contradicts itself
* TINKERPOP-2199 within step does not work with more than two parameters with python
* TINKERPOP-2200 AddEdgeStartStep used DetachedFactory.detach instead of EventStrategy.detach
* TINKERPOP-2204 Client receives no response on failed request
* TINKERPOP-2206 Certain types in javascript don't appear to serialize with a GraphSON type
* TINKERPOP-2212 Path is not detaching properly under certain conditions
* TINKERPOP-2217 Race condition in Gremlin.net driver connection

==== Improvements

* TINKERPOP-2089 Javascript DSL support
* TINKERPOP-2179 Have o.a.t.g.driver.ser.SerializationException extend IOException
* TINKERPOP-2181 Allow ctrl+c to break out of a long running process in Gremlin Console
* TINKERPOP-2182 Remove gperfutils from Gremlin Console *(breaking)*
* TINKERPOP-2190 Document Gremlin sanitization best practices
* TINKERPOP-2191 Implement EdgeLabelVerificationStrategy
* TINKERPOP-2193 Allow a Traversal to know what TraversalSource it spawned from
* TINKERPOP-2203 Bind the console timeout to the request timeout
* TINKERPOP-2208 Include inject() in DSLs generated with Java annotation processor
* TINKERPOP-2211 Provide API to add per request option for a bytecode
* TINKERPOP-2216 Consider adding conventional status attribute key for warnings
* TINKERPOP-2219 Upgrade Netty version

[[release-3-4-1]]
=== TinkerPop 3.4.1 (Release Date: March 18, 2019)

This release also includes changes from <<release-3-3-6, 3.3.6>>.

* Gremlin.NET driver: Fixed removal of closed connections and added round-robin scheduling.
* Added GraphBinary serializer for TraversalMetrics
* Added registration for `SparqlStrategy` for GraphSON.
* Fixed up `SparqlStrategy` so that it could be used properly with `RemoteStrategy`.
* Fixed `ByteBuffer` serialization for GraphBinary.
* Fixed `Path.toString()` in `gremlin-javascript` which was referencing an invalid object.
* Fixed potential for an infinite loop in connection creation for `gremlin-dotnet`.
* Added fallback resolver to `TypeSerializerRegistry` for GraphBinary.
* Added easier to understand exceptions for connection problems in the Gremlin.Net driver.
* Support configuring the type registry builder for GraphBinary.
* Bumped to Groovy 2.5.6.
* Release working buffers in case of failure for GraphBinary.
* GraphBinary: Use the same `ByteBuf` instance to write during serialization. Changed signature of write methods in type serializers.
* Remove unused parameter in GraphBinary's `ResponseMessageSerializer`.
* Changed `SparqlTraversalSource` so as to enable Gremlin steps to be used to process results from the `sparql()` step.
* GraphBinary: Cache expression to obtain the method in `PSerializer`.

==== Bugs

* TINKERPOP-1992 count has negative time in profile
* TINKERPOP-2126 toString() methods not thread-safe
* TINKERPOP-2135 Gremlin.Net ConnectionPool doesn't handle closed idle connections properly
* TINKERPOP-2139 Errors during request serialization in WebSocketGremlinRequestEncoder/NioGremlinRequestEncoder are not reported to the client
* TINKERPOP-2141 ByteBufferSerializer modifies buffer's position
* TINKERPOP-2148 "no connection available!" is being thrown despite lots of free connections
* TINKERPOP-2152 Path toString fails in Gremlin JavaScript
* TINKERPOP-2153 Remove unused parameter from ResponseMessageSerializer *(breaking)*
* TINKERPOP-2154 GraphBinary: Serializers should release resources in case of failures
* TINKERPOP-2155 Situation can occur that causes infinite amount of connection to be opened, causing System.Net.WebSockets.WebSocketException
* TINKERPOP-2161 GraphBinary: Write serialization performance issue
* TINKERPOP-2169 Responses exceeding maxContentLength cause subsequent queries to hang
* TINKERPOP-2172 PartitionStrategy doesn't apply to AddEdgeStartStep
* TINKERPOP-2173 Incorrect reset of log level in integration test
* TINKERPOP-2177 Streaming response immediately after authentication stops after first partial response

==== Improvements

* TINKERPOP-1435 Support for extended GraphSON in gremlin-python
* TINKERPOP-1882 Apply range and limit steps as early as possible
* TINKERPOP-1998 IoGraphTest use different schemas for standard and readGraph configurations
* TINKERPOP-2088 Enable SourceLink for Gremlin.Net
* TINKERPOP-2098 Improve gremlin-server.sh help output
* TINKERPOP-2122 Expose status codes from server errors
* TINKERPOP-2124 InlineFilterStrategy produces wrong result
* TINKERPOP-2125 Extend release validation script
* TINKERPOP-2127 Add g:TraversalMetrics and g:Metrics deserializers for gremlinpython
* TINKERPOP-2129 Mask security secret or password in logs
* TINKERPOP-2130 Cannot instantiate DriverRemoteConnection without passing an options object
* TINKERPOP-2131 NoConnectionAvailableException doesn't reveal the reason
* TINKERPOP-2134 Bump to Groovy 2.5.6
* TINKERPOP-2136 Inside lower bound inclusion (documentation)
* TINKERPOP-2138 Provide a configuration to disable the global closure cache
* TINKERPOP-2140 Test build with Docker automatically
* TINKERPOP-2144 Better handle Authenticator instance failures
* TINKERPOP-2147 Add GraphBinary serializer for TraversalMetrics
* TINKERPOP-2149 GraphBinary: Make type serializer resolution pluggable
* TINKERPOP-2150 GraphBinary: Support configuring the TypeSerializerRegistry builder class in config
* TINKERPOP-2163 JavaTranslator performance enhancements
* TINKERPOP-2164 Bytecode's hashCode impl (and its inner classes) can produce hash collisions
* TINKERPOP-2165 Prefer commons-lang3 to commons-lang
* TINKERPOP-2166 GraphBinary: P deserialization should be optimized
* TINKERPOP-2167 Gremlin Javascript Traversal as async iterable
* TINKERPOP-2171 Allow SPARQL to be extended with Gremlin steps
* TINKERPOP-2174 Improve Docker Image Security

[[release-3-4-0]]
=== TinkerPop 3.4.0 (Release Date: January 2, 2019)

This release also includes changes from <<release-3-3-4, 3.3.4>> and <<release-3-3-5, 3.3.5>>.

* Changed Python "bindings" to use an actual `Bindings` object rather than a 2-tuple.
* Improved the Gremlin.NET driver: It now uses request pipelining and its `ConnectionPool` has a fixed size.
* Implemented `IndexStep` which allows to transform local collections into indexed collections or maps.
* Made `valueMap()` aware of `by` and `with` modulators and deprecated `valueMap(boolean)` overloads.
* Use `Compare.eq` in `Contains` predicates to ensure the same filter behavior for numeric values.
* Added `OptionsStrategy` to allow traversals to take arbitrary traversal-wide configurations.
* Added text predicates.
* Added `BulkSet` as a GraphSON type with support in all language variants.
* Added `ReferenceElementStrategy` to auto-detach elements to "reference" from a traversal.
* Added initial release of the GraphBinary serialization format with Java support.
* Allowed `ImportCustomizer` to accept fields.
* Removed groovy-sql dependency.
* Modified `Mutating` steps so that they are no longer marked as `final`.
* Rewrote `ConnectiveStrategy` to support an arbitrary number of infix notations in a single traversal.
* GraphSON `MessageSerializer` s will automatically register the GremlinServerModule to a provided GraphSONMapper.
* Removed support for `-i` option in Gremlin Server which was previously deprecated.
* Implemented `ShortestPathVertexProgram` and the `shortestPath()` step.
* `AbstractGraphProvider` uses `g.io()` for loading test data.
* Added the `io()` start step and `read()` and `write()` termination steps to the Gremlin language.
* Added `GraphFeatures.supportsIoRead()` and `GraphFeatures.supportsIoWrite()`.
* Deprecated `Graph.io()` and related infrastructure.
* `GraphMLReader` better handles edge and vertex properties with the same name.
* Maintained order of annotations in metrics returned from `profile()`-step.
* Refactored `TypeTranslator` to be directly extensible for `ScriptTranslator` functions.
* Bumped to Netty 4.1.25.
* Bumped to Spark 2.4.0.
* Bumped to Groovy 2.5.4.
* Modified Gremlin Server to return a "host" status attribute on responses.
* Added ability to the Java, .NET, Python and JavaScript drivers to retrieve status attributes returned from the server.
* Modified Java and Gremlin.Net `ResponseException` to include status code and status attributes.
* Modified Python `GremlinServerError` to include status attributes.
* Modified the return type for `IGremlinClient.SubmitAsync()` to be a `ResultSet` rather than an `IReadOnlyCollection`.
* Deprecated two `submit()`-related methods on the Java driver `Client` class.
* Added `Client.submit()` overloads that accept per-request `RequestOptions`.
* Added sparql-gremlin.
* Fixed a bug in dynamic Gryo registration where registrations that did not have serializers would fail.
* Moved `Parameterizing` interface to the `org.apache.tinkerpop.gremlin.process.traversal.step` package with other marker interfaces of its type.
* Replaced `Parameterizing.addPropertyMutations()` with `Configuring.configure()`.
* Changed interface hierarchy for `Parameterizing` and `Mutating` interfaces as they are tightly related.
* Introduced the `with(k,v)` and `with(k)` step modulators which can supply configuration options to `Configuring` steps.
* Added `OptionsStrategy` to allow traversals to take arbitrary traversal-wide configurations.
* Introduced the `with(k,v)` and `with(k)` traveral source configuration options which can supply configuration options to the traversal.
* Added `connectedComponent()` step and related `VertexProgram`.
* Added `supportsUpsert()` option to `VertexFeatures` and `EdgeFeatures`.
* `min()` and `max()` now support all types implementing `Comparable`.
* Change the `toString()` of `Path` to be standardized as other graph elements are.
* `hadoop-gremlin` no longer generates a test artifact.
* Allowed `GraphProvider` to expose a cached `Graph.Feature` object so that the test suite could re-use them to speed test runs.
* Fixed a bug in `ReducingBarrierStep`, that returned the provided seed value despite no elements being available.
* Changed the order of `select()` scopes. The order is now: maps, side-effects, paths.
* Moved `TraversalEngine` to `gremlin-test` as it has long been only used in testing infrastructure.
* Nested loop support added allowing `repeat()` steps to be nested.
* Events from `EventStrategy` raised from "new" mutations will now return a `KeyedVertexProperty` or `KeyedProperty` as is appropriate.
* `MutationListener#vertexPropertyChanged(Vertex, VertexProperty, Object, Object...)` no longer has a default implementation.
* Deprecated `GraphSONMessageSerializerV2d0` as it is now analogous to `GraphSONMessageSerializerGremlinV2d0`.
* Moved previously deprecated `RemoteGraph` to `gremlin-test` as it is now just a testing component.
* Removed previously deprecated `RemoteStrategy.instance()` and the strategy no longer has any connection to `RemoteGraph`.
* Removed previously deprecated methods in `SubgraphStrategy` and `PartitionStrategy` builders.
* Removed previously deprecated Credentials DSL infrastructure.
* Removed previously deprecated `RemoteConnection#submit(Traversal)` and `RemoteConnection#submit(Bytecode)` methods.
* Removed previously deprecated `MutationListener#vertexPropertyChanged(Vertex, Property, Object, Object...)`.
* Removed previously deprecated `OpSelectorHandler` constructor.
* Removed previously deprecated `close()` from `GremlinGroovyScriptEngine` which no longer implements `AutoCloseable`.
* Removed previously deprecated `getGraphInputFormat()` and `getGraphOutputFormat()` from `HadoopConfiguration`.
* Removed previously deprecated `AbstractOpProcessor#makeFrame()` method.
* Removed previously deprecated `AuthenticationSettings.className` configuration option in Gremlin Server.
* Removed previously deprecated `GraphManager` methods `getGraphs()` and `getTraversalSources()`.
* Removed previously deprecated Gremlin Server setting for `serializedResponseTimeout`.
* Removed previously deprecated Structure API exceptions related to "element not found" situations.
* Removed previously deprecated `rebindings` options from the Java driver API.
* Removed previously deprecated `LambdaCollectingBarrierStep.Consumers` enum.
* Removed previously deprecated `HasContainer#makeHasContainers(String, P)`
* Removed support for Giraph.
* Removed previously deprecated JavaScript Driver property `traversers` of the `ResultSet`.
* gremlin-python: use explicit Bindings object for python instead of a 2-tuple

==== Bugs

* TINKERPOP-1777 Gremlin .max step returns -2147483648 for empty result sets *(breaking)*
* TINKERPOP-1869 Profile step and iterate do not play nicely with each other
* TINKERPOP-1898 Issue with bindings in strategies and lambdas
* TINKERPOP-1927 Gherkin scenario expects list with duplicates, but receives g:Set
* TINKERPOP-1933 gremlin-python maximum recursion depth exceeded on large responses
* TINKERPOP-1947 Path history isn't preserved for keys in mutations
* TINKERPOP-1949 Formatting error on website
* TINKERPOP-1958 TinkerGraphCountStrategy can return wrong counts
* TINKERPOP-1961 Duplicate copies of images directory in docs
* TINKERPOP-1962 GroovyTranslator doesn't handle empty maps
* TINKERPOP-1963 Use of reducing step in choose()
* TINKERPOP-1972 inject() tests are throwing exceptions in .NET GLV tests
* TINKERPOP-1978 Check for Websocket connection state when retrieved from Connection Pool missing
* TINKERPOP-1979 Several OLAP issues in MathStep
* TINKERPOP-1988 minor error in documentation
* TINKERPOP-1999 [Java][gremlin-driver] Query to a remote server via the websocket client hangs indefinitely if the server becomes unavailable
* TINKERPOP-2005 Intermittent NullPointerException in response handling
* TINKERPOP-2006 GraphML serialization invalid if a vertex and edge have similar named property
* TINKERPOP-2009 Pick.any and Pick.none should be exposed in Gremlin-JavaScript
* TINKERPOP-2021 Prevent maximum recursion depth failure
* TINKERPOP-2028 AbstractGraphSONMessageSerializerV2d0 should register GremlinServerModule when mapper is provided
* TINKERPOP-2029 ConcurrentModificationException for InlineFilterStrategy
* TINKERPOP-2030 KeepAlive task executed for every Connection.write call
* TINKERPOP-2032 Update jython-standalone
* TINKERPOP-2044 Cannot reconnect to Azure cosmos host that becomes available again
* TINKERPOP-2058 Contains predicates should rely on Compare predicates *(breaking)*
* TINKERPOP-2081 PersistedOutputRDD materialises rdd lazily with Spark 2.x
* TINKERPOP-2091 Wrong/Missing feature requirements in StructureStandardTestSuite
* TINKERPOP-2094 Gremlin Driver Cluster Builder serializer method does not use mimeType as suggested
* TINKERPOP-2095 GroupStep looks for irrelevant barrier steps
* TINKERPOP-2096 gremlinpython: AttributeError when connection is closed before result is received
* TINKERPOP-2100 coalesce() creating unexpected results when used with order()
* TINKERPOP-2113 P.Within() doesn't work when given a List argument

==== Improvements

* TINKERPOP-550 Gremlin IO needs to support both OLTP and OLAP naturally.
* TINKERPOP-967 Support nested-repeat() structures
* TINKERPOP-1113 GraphComputer subclasses should support native methods
* TINKERPOP-1143 Remove deprecated TraversalSource.Builder and TraversalEngine. *(breaking)*
* TINKERPOP-1296 Remove deprecated serializedResponseTimeout from Gremlin Server *(breaking)*
* TINKERPOP-1342 Allow setting scriptEvaluationTimeout in driver
* TINKERPOP-1365 Log the seed used to initialize Random in tests
* TINKERPOP-1410 mvn install -Dmaven.test.skip=true doesn't work on a clean machine *(breaking)*
* TINKERPOP-1446 Add a StringFactory for Path which prefixes with type.
* TINKERPOP-1447 Add some JavaScript intelligence to the documentation so that comments and output are not copied in a copy paste
* TINKERPOP-1494 Means of exposing execution information from a result produced by RemoteConnection
* TINKERPOP-1518 Provide a way for providers to expose static Graph.Features to tests
* TINKERPOP-1522 Order of select() scopes *(breaking)*
* TINKERPOP-1595 Go through TraversalVertexProgram with a profile and optimize.
* TINKERPOP-1628 Implement TraversalSelectStep
* TINKERPOP-1685 Introduce optional feature to allow for upserts without read-before-write
* TINKERPOP-1705 Remove deprecated rebindings option *(breaking)*
* TINKERPOP-1707 Remove deprecated AuthenticationSettings.className option *(breaking)*
* TINKERPOP-1755 No docs for ReferenceElements
* TINKERPOP-1769 Python graph[empty] string representation is confusing
* TINKERPOP-1774 Gremlin .NET: Support min and max sizes in Connection pool
* TINKERPOP-1775 Gremlin .NET: Implement a Connection write queue to support request pipelining
* TINKERPOP-1778 Do not promote timedInterrupt option for Gremlin Server script processing
* TINKERPOP-1780 Add authentication tests for gremlin-python
* TINKERPOP-1831 Refactor EventStrategy  *(breaking)*
* TINKERPOP-1836 .NET sample project
* TINKERPOP-1841 Include Python GLV tests on TravisCI
* TINKERPOP-1849 Provide a way to fold() with an index
* TINKERPOP-1864 Gremlin Python tests for GraphSON 2.0 and 3.0
* TINKERPOP-1878 Sparql to Gremlin Compiler
* TINKERPOP-1888 Extend max and min to all Comparable properties, not just Numbers *(breaking)*
* TINKERPOP-1889 JavaScript GLV: Use heartbeat to prevent connection timeout
* TINKERPOP-1897 Provide Docker images of Gremlin Server and Console
* TINKERPOP-1906 Make ResponseException explorable
* TINKERPOP-1912 Remove MD5 checksums
* TINKERPOP-1913 Expose metadata from Gremlin Server to Clients
* TINKERPOP-1930 Drop support for Giraph *(breaking)*
* TINKERPOP-1934 Bump to latest version of httpclient
* TINKERPOP-1936 Performance enhancement to Bytecode deserialization
* TINKERPOP-1941 Remove deprecated Structure API exception methods *(breaking)*
* TINKERPOP-1942 Binary serialization format
* TINKERPOP-1945 Add support for extended GraphSon types to Gremlin.net
* TINKERPOP-1946 Remove the deprecated Credentials DSL infrastructure *(breaking)*
* TINKERPOP-1950 Traversal construction performance enhancements
* TINKERPOP-1951 gremlin-server.bat doesn't support paths containing spaces
* TINKERPOP-1953 Bump to Groovy 2.4.15
* TINKERPOP-1954 Remove deprecated GraphManager methods *(breaking)*
* TINKERPOP-1959 Provide a way to submit scripts to the server in gremlin-javascript
* TINKERPOP-1967 Add a connectedComponent() step
* TINKERPOP-1968 Refactor elements of Gremlin Server testing
* TINKERPOP-1975 Introduce with() step modulator *(breaking)*
* TINKERPOP-1976 Include Computer tests for GLVs
* TINKERPOP-1977 Gremlin-JavaScript: Support SASL authentication
* TINKERPOP-1984 Allow support for multiple serializer versions in Gremlin Server HTTP *(breaking)*
* TINKERPOP-1985 Update position on bulk loading
* TINKERPOP-1986 Remove deprecation from PartitionStrategy, SubgraphStrategy and GremlinScriptEngine *(breaking)*
* TINKERPOP-1987 Bump to Netty 4.1.x
* TINKERPOP-1989 Preserve order that plugins are applied in Gremlin Console
* TINKERPOP-1990 Add a shortestPath() step
* TINKERPOP-1993 Bump to Spark 2.3.1
* TINKERPOP-1995 DriverRemoteConnection close() method returns undefined
* TINKERPOP-1996 Introduce read() and write() steps
* TINKERPOP-2002 Create a blog post explaining the value of using TinkerPop
* TINKERPOP-2010 Generate jsdoc for gremlin-javascript
* TINKERPOP-2011 Use NumberHelper on choose()
* TINKERPOP-2012 Target .NET Standard 2.0 for Gremlin.Net
* TINKERPOP-2013 Process tests that are auto-ignored stink
* TINKERPOP-2015 Allow users to configure the WebSocket connections
* TINKERPOP-2016 Upgrade Jackson FasterXML to 2.9.5 or later to fix security vulnerability
* TINKERPOP-2017 Check for Column in by()
* TINKERPOP-2018 Generate API docs for Gremlin.Net
* TINKERPOP-2022 Cluster SSL should trust default ca certs by default
* TINKERPOP-2023 Gremlin Server should not create self-signed certs *(breaking)*
* TINKERPOP-2024 Gremlin Server Application archetype should connect via withRemote
* TINKERPOP-2025 Change to SHA-256/512 and drop SHA-1 for releases
* TINKERPOP-2026 Gremlin.Net.Driver should check ClientWebSocket.State before closing
* TINKERPOP-2031 Remove support for -i in gremlin-server.sh *(breaking)*
* TINKERPOP-2033 Maintain order of profile() annotations
* TINKERPOP-2034 Register synchronizedMap() with Gryo
* TINKERPOP-2037 Remove unused groovy-sql dependency
* TINKERPOP-2038 Make groovy script cache size configurable
* TINKERPOP-2039 Bump to Groovy 2.5.2 *(breaking)*
* TINKERPOP-2040 Improve flexibility of GroovyTranslator to handle custom types
* TINKERPOP-2041 Text Predicates
* TINKERPOP-2045 Remove non-indy groovy dependencies
* TINKERPOP-2049 Single argument with() overload
* TINKERPOP-2050 Add a :bytecode command to Gremlin Console
* TINKERPOP-2053 Provider OptionsStrategy for traversal configurations
* TINKERPOP-2055 Provide support for special number cases like Infinity in GraphSON
* TINKERPOP-2056 Use NumberHelper in Compare
* TINKERPOP-2059 Modulation of valueMap() *(breaking)*
* TINKERPOP-2060 Make Mutating steps non-final
* TINKERPOP-2061 Add with() configuration as global to a traversal
* TINKERPOP-2062 Add Traversal class to CoreImports
* TINKERPOP-2064 Add status attributes to results for gremlin-javascript
* TINKERPOP-2065 Optimize iterate() for remote traversals
* TINKERPOP-2066 Bump to Groovy 2.5.3
* TINKERPOP-2067 Allow getting raw data from Gremlin.Net.Driver.IGremlinClient
* TINKERPOP-2068 Bump Jackson Databind 2.9.7
* TINKERPOP-2069 Document configuration of Gremlin.Net
* TINKERPOP-2070 gremlin-javascript: Introduce Connection representation
* TINKERPOP-2071 gremlin-python: the graphson deserializer for g:Set should return a python set
* TINKERPOP-2072 Refactor custom type translation for ScriptTranslators *(breaking)*
* TINKERPOP-2073 Generate tabs for static code blocks
* TINKERPOP-2074 Ensure that only NuGet packages for the current version are pushed
* TINKERPOP-2075 Introduce ReferenceElementStrategy
* TINKERPOP-2077 VertexProgram.Builder should have a default create() method with no Graph
* TINKERPOP-2078 Hide use of EmptyGraph or RemoteGraph behind a more unified method for TraversalSource construction
* TINKERPOP-2079 Move RemoteGraph to test package *(breaking)*
* TINKERPOP-2084 For remote requests in console display the remote stack trace
* TINKERPOP-2092 Deprecate default GraphSON serializer fields
* TINKERPOP-2093 Bump to Groovy 2.5.4
* TINKERPOP-2097 Create a DriverRemoteConnection with an initialized Client
* TINKERPOP-2101 Support Spark 2.4
* TINKERPOP-2103 Remove deprecated submit() options on RemoteConnection *(breaking)*
* TINKERPOP-2104 Allow ImportCustomizer to handle fields
* TINKERPOP-2106 When gremlin executes timeout, throw TimeoutException instead of TraversalInterruptedException/InterruptedIOException
* TINKERPOP-2110 Allow Connection on Different Path (from /gremlin)
* TINKERPOP-2111 Add BulkSet as a GraphSON type *(breaking)*
* TINKERPOP-2114 Document common Gremlin anti-patterns
* TINKERPOP-2116 Explicit Bindings object for Python *(breaking)*
* TINKERPOP-2117 gremlin-python: Provide a better data structure for a Binding
* TINKERPOP-2119 Validate C# code samples in docs
* TINKERPOP-2121 Bump Jackson Databind 2.9.8

== TinkerPop 3.3.0 (Gremlin Symphony #40 in G Minor)

image::https://raw.githubusercontent.com/apache/tinkerpop/master/docs/static/images/gremlin-mozart.png[width=185]

[[release-3-3-11]]
=== TinkerPop 3.3.11 (Release Date: June 1, 2020)

* Added `trustStoreType` such that keystore and truststore can be of different types in the Java driver.
* Added session support to all GLVs: Javascript, .NET and Python.
* Fixed bug in Gremlin Server shutdown if failures occurred during `GraphManager` initialization.
* Modified Gremlin Server to close the session when the channel itself is closed.
* Fixed bug in `Order` where comparisons of `enum` types wouldn't compare with `String` values.
* Added `maxWaitForClose` configuration option to the Java driver.
* Deprecated `maxWaitForSessionClose` in the Java driver.
* Bumped to Jackson 2.9.10.4.
* Remove invalid service descriptors from gremlin-shaded.
* Fixed bug in Python and .NET traversal `clone()` where deep copies of bytecode were not occurring.
* Fixed bug where `profile()` was forcing `LazyBarrierStrategy` to add an extra `barrier()` to the end of traversals.
* Fixed bug in Python about integer serializer which was out of range of `g:Int32`
* Bumped commons-codec 1.14

==== Bugs

* TINKERPOP-2347 Remove invalid service descriptors from gremlin-shaded
* TINKERPOP-2350 clone() is not deep copying Traversal internals
* TINKERPOP-2351 Local Map ordering of keys can generate cast errors
* TINKERPOP-2353 Error while Shutting Down Gremlin Server
* TINKERPOP-2355 Jackson-databind version in Gremlin shaded dependency needs to be increased  - introduces vulnerability issues
* TINKERPOP-2360 failed to deserializer int32 when gremlin-python submit bytecode with a big int value
* TINKERPOP-2365 LazyBarrierStrategy adds a NoOpBarrierStep when profile() is present

==== Improvements

* TINKERPOP-2336 Allow close of channel without having to wait for server
* TINKERPOP-2339 Gremlin.Net: Update System.Net.WebSockets.Client dependency
* TINKERPOP-2354 Document recommendation to reuse graph traversal source

[[release-3-3-10]]
=== TinkerPop 3.3.10 (Release Date: February 3, 2020)

* Improved error messaging for a `Cluster` with a bad `Channelizer` configuration in the Java driver.
* Made `Cluster` be able to open configuration file on resources directory.
* Implemented `Traversal.clone()` operations for all language variants.
* Refactored `PathProcessorStrategy` to use the marker model.
* Bumped to Tornado 5.x for gremlin-python.
* Started keep-alive polling on `Connection` construction to ensure that a `Connection` doesn't die in the pool.
* Deprecated `TraversalStrategies.applyStrategies()`.
* Deprecated Jython support in `gremlin-python`.
* Deprecated `NioChannelizer` and related classes in `gremlin-driver` and `gremlin-server`.
* Fixed a bug in the `ClassCacheRequestCount` metric for `GremlinGroovyScriptEngine` which wasn't including the cache hit count, only the misses.
* Improved Gremlin Server executor thread handling on client close requests.
* Reverted: Modified Java driver to use IP address rather than hostname to create connections.
* Allow custom XMLInputFactory to be used with GraphMLReader.

==== Bugs

* TINKERPOP-2175 Executor thread is not returned on channel close
* TINKERPOP-2266 Keep alive not started at connection creation
* TINKERPOP-2274 Test of TinkerGraph Gremlin fail on Windows and non EN locale
* TINKERPOP-2332 JavaScript GLV: structure element toString() should internally call toString()
* TINKERPOP-2333 JavaScript GLV: GraphSON2/3 Edge deserialization is invalid

==== Improvements

* TINKERPOP-2307 Add better error message for badly configured Channelizer
* TINKERPOP-2309 Bump gremlinpython to Tornado 5.x
* TINKERPOP-2315 Implement some form of clone() or reset() for Traversal in GLVs
* TINKERPOP-2320 [SECURITY] XMLInputFactory initialization in GraphMLReader introduces
* TINKERPOP-2322 Deprecate Jython support
* TINKERPOP-2324 Deprecate the raw NIO support in the Java driver
* TINKERPOP-2329 JavaScript GLV: Update websocket library dependency
* TINKERPOP-2330 JavaScript GLV should expose GraphSON2Writer and GraphSONReader

[[release-3-3-9]]
=== TinkerPop 3.3.9 (Release Date: October 14, 2019)

* Exposed response status attributes in a `ResponseError` in gremlin-javascript.
* Added `ImmutableExplanation` for a `TraversalExplanation` that just contains data.
* Added support for `UnaryOperator` and `BinaryOperator` for `Lambda` instances.
* Fixed `TraversalExplanation` deserialization in GraphSON 2 and 3 which was not supported before in Java.
* Added support for custom request headers in Python.
* Fixed Java DSL annotation for generation of `addE()` which was formerly calling the wrong step.
* Deprecated `scriptEvaluationTimeout` in favor of the more generic `evaluationTimeout`.
* Bumped jackson-databind to 2.9.10 due to CVE-2019-14379, CVE-2019-14540, CVE-2019-16335.
* Added `ReservedKeysVerificationStrategy` to allow warnings or exceptions when certain keys are used for properties.
* Added the `AbstractWarningVerificationStrategy` base class for "warning" style `VerificationStrategy` implementations.
* Refactored `EdgeLabelVerificationStrategy` to use `AbstractWarningVerificationStrategy`.
* Added `EdgeLabelVerificationStrategy` to Python.
* Improved handling of `null` values in bytecode construction.
* Fixed Java driver authentication problems when calling the driver from multiple threads.
* Modified Java driver to use IP address rather than hostname to create connections.
* Fixed potential for `NullPointerException` with empty identifiers in `GraphStep`.
* Postponed the timing of transport creation to `connection.write` in Gremlin Python.
* Made `EventStrategy` compatible with multi-valued properties.
* Changed `TraversalOpProcessor` to throw a `SERVER_ERROR_SCRIPT_EVALUATION` (597) if lambdas don't compile.
* Bumped `commons-compress` to 1.19 due to CVE-2018-11771.
* gremlin-javascript: Use `socketError` Connection event to prevent exit on error and expose Connection events.

==== Bugs

* TINKERPOP-2159 EventStrategy doesn't handle multi-valued properties
* TINKERPOP-2283 GraphStep's ids null exception
* TINKERPOP-2285 Error object is unreachable
* TINKERPOP-2289 Use address instead of hostname for connection
* TINKERPOP-2290 Javascript GLV connection refused error handling
* TINKERPOP-2291 TraversalExplanation deserialization in GraphSON
* TINKERPOP-2298 Bytecode.java  flattenArguments throw exception when null
* TINKERPOP-2303 GremlinDsl generate addV instead of addE

==== Improvements

* TINKERPOP-1810 Add Lambda.binaryOperator and Lambda.unaryOperator
* TINKERPOP-1838 Python sample script
* TINKERPOP-2046 Gremlin-Python: Support custom request headers in WebSocket request
* TINKERPOP-2213 Replace scriptEvaluationTimeout in favor of something more suitable to bytecode
* TINKERPOP-2275 Update jackson databind 2.9.9.3+
* TINKERPOP-2277 Python sdk postpone the timing to create transport
* TINKERPOP-2280 Prevent use of T values as property key overloads

[[release-3-3-8]]
=== TinkerPop 3.3.8 (Release Date: August 5, 2019)

* Provided support for `withComputer()` in gremlin-javascript.
* Deprecated remote traversal side-effect retrieval and related infrastructure.
* Bumped to Groovy 2.4.17.
* Bumped to Jackson Databind 2.9.9.1.
* Fixed bug with Python in `g:Date` of GraphSON where local time zone was being used during serialization/deserialization.
* Improved error messaging when an attempt is made to serialize multi-properties to GraphML.
* Deprecated multi/meta-property support in `Neo4jGraph`.
* Improved exception and messaging for gt/gte/lt/lte when one of the object isn't a `Comparable`.
* Added test infrastructure to check for storage iterator leak.
* Fixed multiple iterator leaks in query processor.
* Fixed `optional()` so that the child traversal is treated as local.
* Changed default keep-alive time for driver to 3 minutes.
* Fixed bug where server-side keep-alive was not always disabled when its setting was zero.
* Added support for `hasNext()` in Javascript and .NET.
* Improved error messaging for invalid inputs to the TinkerGraph `IdManager` instances.
* Forced replacement of connections in Java driver for certain exception types that seem to ultimately kill the connection.
* Changed the `reverse()` of `desc` and `asc` on `Order` to not use the deprecated `decr` and `incr`.
* Fixed bug in `MatchStep` where the correct was not properly determined.
* Fixed bug where client/server exception mismatch when server throw StackOverflowError
* Added underscore suffixed steps and tokens in Gremlin-Python that conflict with global function names.
* Prevent exception when closing a session that doesn't exist.
* Allow predicates and traversals to be used as options in `BranchStep`.
* Ensure only a single final response is sent to the client with Gremlin Server.
* Deprecated `ResponseHandlerContext` with related infrastructure and folded its functionality into `Context` in Gremlin Server.
* Improved performance of `aggregate()` by avoiding excessive calls to `hasNext()` when the barrier is empty.

==== Bugs

* TINKERPOP-1619 TinkerGraphComputer worker count affects OptionalStep query results
* TINKERPOP-2224 Detect and fix resource leak
* TINKERPOP-2230 match() step unexpected behaviours
* TINKERPOP-2232 RemoteStrategy does not call parent class TraversalStrategy __init__
* TINKERPOP-2238 Fix remaining iterator leaks marked by @IgnoreIteratorLeak
* TINKERPOP-2241 Client exception don't match Server exception when server  throw StackOverflowError
* TINKERPOP-2248 Instability of driver for blocked requests
* TINKERPOP-2264 Gremlin Python should deserialize g:Date to UTC

==== Improvements

* TINKERPOP-1084 Branch option tokens should be allowed to be traversals.
* TINKERPOP-1921 Support hasNext terminal step in GLVs
* TINKERPOP-2020 Support withComputer() for javascript
* TINKERPOP-2223 Update jackson databind to 2.9.9
* TINKERPOP-2236 Improve error messaging for TinkerGraph IdManagers that fail on conversions
* TINKERPOP-2237 Prevent error when closing sessions that don't exist *(breaking)*
* TINKERPOP-2246 Consolidate the error propagation to the client
* TINKERPOP-2256 processAllStarts of AggregateStep should only be called when barrier is empty
* TINKERPOP-2260 Update jackson databind 2.9.9.1
* TINKERPOP-2265 Deprecate Traversal.getSideEffects() functionality for remoting purposes
* TINKERPOP-2270 Deprecate multi/metaproperty support in Neo4j
* TINKERPOP-2272 Rename steps and tokens that conflict with standard python functions

[[release-3-3-7]]
=== TinkerPop 3.3.7 (Release Date: May 28, 2019)

* Developed DSL pattern for gremlin-javascript.
* Generated uberjar artifact for Gremlin Console.
* Improved folding of `property()` step into related mutating steps.
* Added `inject()` to steps generated on the DSL `TraversalSource`.
* Removed `gperfutils` dependencies from Gremlin Console.
* Fixed `PartitionStrategy` when setting vertex label and having `includeMetaProperties` configured to `true`.
* Ensure `gremlin.sh` works when directories contain spaces.
* Prevented client-side hangs if metadata generation fails on the server.
* Fixed bug with `EventStrategy` in relation to `addE()` where detachment was not happening properly.
* Ensured that `gremlin.sh` works when directories contain spaces.
* Fixed bug in detachment of `Path` where embedded collection objects would prevent that process.
* Enabled `ctrl+c` to interrupt long running processes in Gremlin Console.
* Quieted "host unavailable" warnings for both the driver and Gremlin Console.
* Fixed construction of `g:List` from arrays in gremlin-javascript.
* Fixed bug in `GremlinGroovyScriptEngine` interpreter mode around class definitions.
* Implemented `EdgeLabelVerificationStrategy`.
* Fixed behavior of `P` for `within()` and `without()` in GLVs to be consistent with Java when using varargs.
* Cleared the input buffer after exceptions in Gremlin Console.
* Added parameter to configure the `processor` in the gremlin-javascript `client` constructor.
* Bumped `Netty` to 4.1.32.

==== Bugs

* TINKERPOP-2112 Folding in property() step is not being optimally performed
* TINKERPOP-2180 gremlin.sh doesn't work when directories contain spaces
* TINKERPOP-2183 InterpreterModeASTTransformation needs to be more specific about what it transforms
* TINKERPOP-2194 Enforcing an order on properties in one test method of ChooseTest
* TINKERPOP-2196 PartitionStrategy with includeMetaProperties(true) can't add labeled vertex
* TINKERPOP-2198 Documentation for Store contradicts itself
* TINKERPOP-2199 within step does not work with more than two parameters with python
* TINKERPOP-2200 AddEdgeStartStep used DetachedFactory.detach instead of EventStrategy.detach
* TINKERPOP-2204 Client receives no response on failed request
* TINKERPOP-2206 Certain types in javascript don't appear to serialize with a GraphSON type
* TINKERPOP-2212 Path is not detaching properly under certain conditions

==== Improvements

* TINKERPOP-2089 Javascript DSL support
* TINKERPOP-2179 Have o.a.t.g.driver.ser.SerializationException extend IOException
* TINKERPOP-2181 Allow ctrl+c to break out of a long running process in Gremlin Console
* TINKERPOP-2182 Remove gperfutils from Gremlin Console *(breaking)*
* TINKERPOP-2191 Implement EdgeLabelVerificationStrategy
* TINKERPOP-2211 Provide API to add per request option for a bytecode

[[release-3-3-6]]
=== TinkerPop 3.3.6 (Release Date: March 18, 2019)

* Docker images use user `gremlin` instead of `root`
* Added a new `ResponseStatusCode` for client-side serialization errors.
* Refactored use of `commons-lang` to use `common-lang3` only, though dependencies may still use `commons-lang`.
* Bumped `commons-lang3` to 3.8.1.
* Improved handling of client-side serialization errors that were formerly just being logged rather than being raised.
* Add Python `TraversalMetrics` and `Metrics` deserializers.
* Masked sensitive configuration options in the logs of `KryoShimServiceLoader`.
* Added `globalFunctionCacheEnabled` to the `GroovyCompilerGremlinPlugin` to allow that cache to be disabled.
* Added `globalFunctionCacheEnabled` override to `SessionOpProcessor` configuration.
* Added status code to `GremlinServerError` so that it would be more directly accessible during failures.
* Added GraphSON serialization support for `Duration`, `Char`, `ByteBuffer`, `Byte`, `BigInteger` and `BigDecimal` in `gremlin-python`.
* Added `ProfilingAware` interface to allow steps to be notified that `profile()` was being called.
* Fixed bug where `profile()` could produce negative timings when `group()` contained a reducing barrier.
* Improved logic determining the dead or alive state of a Java driver `Connection`.
* Improved handling of dead connections and the availability of hosts.
* Bumped `httpclient` to 4.5.7.
* Bumped `slf4j` to 1.7.25.
* Bumped `commons-codec` to 1.12.
* Bumped to Groovy 2.5.6.
* Bumped to Hadoop 2.7.7.
* Fixed partial response failures when using authentication in `gremlin-python`.
* Fixed concurrency issues in `TraverserSet.toString()` and `ObjectWritable.toString()`.
* Fixed a bug in `InlineFilterStrategy` that mixed up and's and or's when folding merging conditions together.
* Fixed a bug in `PartitionStrategy` where `addE()` as a start step was not applying the partition.
* Improved handling of failing `Authenticator` instances thus improving server responses to drivers.
* Improved performance of `JavaTranslator` by reducing calls to `Method.getParameters()`.
* Implemented `EarlyLimitStrategy` which is supposed to significantly reduce backend operations for queries that use `range()`.
* Reduced chance of hash collisions in `Bytecode` and its inner classes.
* Added `Symbol.asyncIterator` member to the `Traversal` class to provide support for `await ... of` loops (async iterables).

==== Bugs

* TINKERPOP-2081 PersistedOutputRDD materialises rdd lazily with Spark 2.x
* TINKERPOP-2091 Wrong/Missing feature requirements in StructureStandardTestSuite
* TINKERPOP-2094 Gremlin Driver Cluster Builder serializer method does not use mimeType as suggested
* TINKERPOP-2095 GroupStep looks for irrelevant barrier steps
* TINKERPOP-2096 gremlinpython: AttributeError when connection is closed before result is received
* TINKERPOP-2100 coalesce() creating unexpected results when used with order()
* TINKERPOP-2105 Gremlin-Python connection not returned back to the pool on exception from gremlin server
* TINKERPOP-2113 P.Within() doesn't work when given a List argument

==== Improvements

* TINKERPOP-1889 JavaScript GLV: Use heartbeat to prevent connection timeout
* TINKERPOP-2010 Generate jsdoc for gremlin-javascript
* TINKERPOP-2013 Process tests that are auto-ignored stink
* TINKERPOP-2018 Generate API docs for Gremlin.Net
* TINKERPOP-2038 Make groovy script cache size configurable
* TINKERPOP-2050 Add a :bytecode command to Gremlin Console
* TINKERPOP-2062 Add Traversal class to CoreImports
* TINKERPOP-2065 Optimize iterate() for remote traversals
* TINKERPOP-2067 Allow getting raw data from Gremlin.Net.Driver.IGremlinClient
* TINKERPOP-2068 Bump Jackson Databind 2.9.7
* TINKERPOP-2069 Document configuration of Gremlin.Net
* TINKERPOP-2070 gremlin-javascript: Introduce Connection representation
* TINKERPOP-2071 gremlin-python: the graphson deserializer for g:Set should return a python set
* TINKERPOP-2073 Generate tabs for static code blocks
* TINKERPOP-2074 Ensure that only NuGet packages for the current version are pushed
* TINKERPOP-2077 VertexProgram.Builder should have a default create() method with no Graph
* TINKERPOP-2078 Hide use of EmptyGraph or RemoteGraph behind a more unified method for TraversalSource construction
* TINKERPOP-2084 For remote requests in console display the remote stack trace
* TINKERPOP-2092 Deprecate default GraphSON serializer fields
* TINKERPOP-2097 Create a DriverRemoteConnection with an initialized Client
* TINKERPOP-2102 Deprecate static fields on TraversalSource related to remoting
* TINKERPOP-2106 When gremlin executes timeout, throw TimeoutException instead of TraversalInterruptedException/InterruptedIOException
* TINKERPOP-2110 Allow Connection on Different Path (from /gremlin)
* TINKERPOP-2114 Document common Gremlin anti-patterns
* TINKERPOP-2118 Bump to Groovy 2.4.16
* TINKERPOP-2121 Bump Jackson Databind 2.9.8

[[release-3-3-5]]
=== TinkerPop 3.3.5 (Release Date: January 2, 2019)

This release also includes changes from <<release-3-2-11, 3.2.11>>.

* Fixed and/or folding in `InlineFilterStrategy`.
* Fixed configuration and serialization of `SubgraphStrategy` which was missing the `checkAdjacentVertices` flag.
* Captured `TraversalInterruptionException` and converted to `TimeoutException` for `GremlinExecutor`.
* Fixed a bug in `CoalesceStep` which squared the bulk if the step followed a `Barrier` step.
* Fixed a bug in `GroupStep` that assigned wrong reducing bi-operators
* Added `:bytecode` command to help developers debugging `Bytecode`-based traversals.
* Added option to set the path for the URI on the Java driver.
* Fixed `PersistedOutputRDD` to eager persist RDD by adding `count()` action calls.
* Deserialized `g:Set` to a Python `Set` in GraphSON in `gremlin-python`.
* Deprecated `StarGraph.builder()` and `StarGraph.Builder.build()` in favor of the more common "builder" patterns of `build()` and `create()` respectively.
* Deprecated `Serializers.DEFAULT_RESULT_SERIALIZER` and `DEFAULT_REQUEST_SERIALIZER`.
* Deprecated `TraversalSource#GREMLIN_REMOTE` and `TraversalSource#GREMLIN_REMOTE_CONNECTION_CLASS` moving them to `RemoteConnection`.
* Fixed the setting of the default label for a `ReferenceVertex` when the original vertex was of type `ComputerAdjacentVertex`.
* Changed Java driver to expect a generic `RemoteTraverser` object rather than the specific `DefaultRemoteTraverser`.
* Better handled server disconnect condition for the `gremlin-python` driver by throwing a clear exception.
* Display the remote stack trace in the Gremlin Console when scripts sent to the server fail.
* Added `AnonymousTraversalSource` which provides a more unified means of constructing a `TraversalSource`.
* Added `DriverRemoteConnection.using(Client)` to provide users better control over the number of connections being created.
* Changed behavior of GraphSON deserializer in gremlin-python such that `g:Set` returns a Python `Set`.
* Bumped to Groovy 2.4.16.
* Fixed bug that prevented `TraversalExplanation` from serializing properly with GraphSON.
* Changed behavior of `iterate()` in Python, Javascript and .NET to send `none()` thus avoiding unnecessary results being returned.
* Provided for a configurable class map cache in the `GremlinGroovyScriptEngine` and exposed that in Gremlin Server.
* `GraphProvider` instances can be annotated with `OptOut` configurations that will be applied in addition to the `OptOut` instances on a `Graph`.

==== Bugs

* TINKERPOP-2081 PersistedOutputRDD materialises rdd lazily with Spark 2.x
* TINKERPOP-2091 Wrong/Missing feature requirements in StructureStandardTestSuite
* TINKERPOP-2094 Gremlin Driver Cluster Builder serializer method does not use mimeType as suggested
* TINKERPOP-2095 GroupStep looks for irrelevant barrier steps
* TINKERPOP-2096 gremlinpython: AttributeError when connection is closed before result is received
* TINKERPOP-2100 coalesce() creating unexpected results when used with order()
* TINKERPOP-2113 P.Within() doesn't work when given a List argument

==== Improvements

* TINKERPOP-1889 JavaScript GLV: Use heartbeat to prevent connection timeout
* TINKERPOP-2010 Generate jsdoc for gremlin-javascript
* TINKERPOP-2013 Process tests that are auto-ignored stink
* TINKERPOP-2018 Generate API docs for Gremlin.Net
* TINKERPOP-2038 Make groovy script cache size configurable
* TINKERPOP-2050 Add a :bytecode command to Gremlin Console
* TINKERPOP-2062 Add Traversal class to CoreImports
* TINKERPOP-2065 Optimize iterate() for remote traversals
* TINKERPOP-2067 Allow getting raw data from Gremlin.Net.Driver.IGremlinClient
* TINKERPOP-2069 Document configuration of Gremlin.Net
* TINKERPOP-2070 gremlin-javascript: Introduce Connection representation
* TINKERPOP-2071 gremlin-python: the graphson deserializer for g:Set should return a python set
* TINKERPOP-2073 Generate tabs for static code blocks
* TINKERPOP-2074 Ensure that only NuGet packages for the current version are pushed
* TINKERPOP-2077 VertexProgram.Builder should have a default create() method with no Graph
* TINKERPOP-2078 Hide use of EmptyGraph or RemoteGraph behind a more unified method for TraversalSource construction
* TINKERPOP-2084 For remote requests in console display the remote stack trace
* TINKERPOP-2092 Deprecate default GraphSON serializer fields
* TINKERPOP-2097 Create a DriverRemoteConnection with an initialized Client
* TINKERPOP-2102 Deprecate static fields on TraversalSource related to remoting
* TINKERPOP-2106 When gremlin executes timeout, throw TimeoutException instead of TraversalInterruptedException/InterruptedIOException
* TINKERPOP-2110 Allow Connection on Different Path (from /gremlin)
* TINKERPOP-2114 Document common Gremlin anti-patterns
* TINKERPOP-2118 Bump to Groovy 2.4.16
* TINKERPOP-2121 Bump Jackson Databind 2.9.8

[[release-3-3-4]]
=== TinkerPop 3.3.4 (Release Date: October 15, 2018)

This release also includes changes from <<release-3-2-10, 3.2.10>>.

* Added synchronized `Map` to Gryo 3.0 registrations.
* Removed `timedInterrupt` from documentation as a way to timeout.
* Deprecated `Order` for `incr` and `decr` in favor of `asc` and `desc`.
* Fixed bug in `math()` for OLAP where `ComputerVerificationStrategy` was incorrectly detecting path label access and preventing execution.

==== Bugs

* TINKERPOP-1898 Issue with bindings in strategies and lambdas
* TINKERPOP-1933 gremlin-python maximum recursion depth exceeded on large responses
* TINKERPOP-1958 TinkerGraphCountStrategy can return wrong counts
* TINKERPOP-1961 Duplicate copies of images directory in docs
* TINKERPOP-1962 GroovyTranslator doesn't handle empty maps
* TINKERPOP-1963 Use of reducing step in choose()
* TINKERPOP-1972 inject() tests are throwing exceptions in .NET GLV tests
* TINKERPOP-1978 Check for Websocket connection state when retrieved from Connection Pool missing
* TINKERPOP-1979 Several OLAP issues in MathStep
* TINKERPOP-1988 minor error in documentation
* TINKERPOP-1999 [Java][gremlin-driver] Query to a remote server via the websocket client hangs indefinitely if the server becomes unavailable
* TINKERPOP-2005 Intermittent NullPointerException in response handling
* TINKERPOP-2009 Pick.any and Pick.none should be exposed in Gremlin-JavaScript
* TINKERPOP-2021 Prevent maximum recursion depth failure
* TINKERPOP-2030 KeepAlive task executed for every Connection.write call
* TINKERPOP-2032 Update jython-standalone
* TINKERPOP-2044 Cannot reconnect to Azure cosmos host that becomes available again

==== Improvements

* TINKERPOP-1113 GraphComputer subclasses should support native methods
* TINKERPOP-1365 Log the seed used to initialize Random in tests
* TINKERPOP-1447 Add some JavaScript intelligence to the documentation so that comments and output are not copied in a copy paste
* TINKERPOP-1595 Go through TraversalVertexProgram with a profile and optimize.
* TINKERPOP-1778 Do not promote timedInterrupt option for Gremlin Server script processing
* TINKERPOP-1780 Add authentication tests for gremlin-python
* TINKERPOP-1836 .NET sample project
* TINKERPOP-1841 Include Python GLV tests on TravisCI
* TINKERPOP-1864 Gremlin Python tests for GraphSON 2.0 and 3.0
* TINKERPOP-1897 Provide Docker images of Gremlin Server and Console
* TINKERPOP-1945 Add support for extended GraphSon types to Gremlin.net
* TINKERPOP-1951 gremlin-server.bat doesn't support paths containing spaces
* TINKERPOP-1956 Deprecate Order incr/decr for asc/desc
* TINKERPOP-1959 Provide a way to submit scripts to the server in gremlin-javascript
* TINKERPOP-1968 Refactor elements of Gremlin Server testing
* TINKERPOP-1976 Include Computer tests for GLVs
* TINKERPOP-1977 Gremlin-JavaScript: Support SASL authentication
* TINKERPOP-1985 Update position on bulk loading
* TINKERPOP-1989 Preserve order that plugins are applied in Gremlin Console
* TINKERPOP-1995 DriverRemoteConnection close() method returns undefined
* TINKERPOP-2011 Use NumberHelper on choose()
* TINKERPOP-2012 Target .NET Standard 2.0 for Gremlin.Net
* TINKERPOP-2015 Allow users to configure the WebSocket connections
* TINKERPOP-2016 Upgrade Jackson FasterXML to 2.9.5 or later to fix security vulnerability
* TINKERPOP-2017 Check for Column in by()
* TINKERPOP-2022 Cluster SSL should trust default ca certs by default
* TINKERPOP-2023 Gremlin Server should not create self-signed certs *(breaking)*
* TINKERPOP-2024 Gremlin Server Application archetype should connect via withRemote
* TINKERPOP-2025 Change to SHA-256/512 and drop SHA-1 for releases
* TINKERPOP-2026 Gremlin.Net.Driver should check ClientWebSocket.State before closing
* TINKERPOP-2034 Register synchronizedMap() with Gryo
* TINKERPOP-2035 Gremlin-JavaScript: Pass custom headers to the websocket connection
* TINKERPOP-2040 Improve flexibility of GroovyTranslator to handle custom types
* TINKERPOP-2045 Remove non-indy groovy dependencies
* TINKERPOP-2055 Provide support for special number cases like Infinity in GraphSON
* TINKERPOP-2056 Use NumberHelper in Compare

[[release-3-3-3]]
=== TinkerPop 3.3.3 (Release Date: May 8, 2018)

This release also includes changes from <<release-3-2-9, 3.2.9>>.

* Implemented `TraversalSelectStep` which allows to `select()` runtime-generated keys.
* Coerced `BulkSet` to `g:List` in GraphSON 3.0.
* Deprecated `CredentialsGraph` DSL in favor of `CredentialsTraversalDsl` which uses the recommended method for Gremlin DSL development.
* Allowed `iterate()` to be called after `profile()`.

==== Bugs

* TINKERPOP-1869 Profile step and iterate do not play nicely with each other
* TINKERPOP-1927 Gherkin scenario expects list with duplicates, but receives g:Set
* TINKERPOP-1947 Path history isn't preserved for keys in mutations

==== Improvements

* TINKERPOP-1628 Implement TraversalSelectStep
* TINKERPOP-1755 No docs for ReferenceElements
* TINKERPOP-1903 Credentials DSL should use the Java annotation processor
* TINKERPOP-1912 Remove MD5 checksums
* TINKERPOP-1934 Bump to latest version of httpclient
* TINKERPOP-1936 Performance enhancement to Bytecode deserialization
* TINKERPOP-1943 JavaScript GLV: Support GraphSON3
* TINKERPOP-1944 JavaScript GLV: DriverRemoteConnection is not exported in the root module
* TINKERPOP-1950 Traversal construction performance enhancements
* TINKERPOP-1953 Bump to Groovy 2.4.15

[[release-3-3-2]]
=== TinkerPop 3.3.2 (Release Date: April 2, 2018)

This release also includes changes from <<release-3-2-8, 3.2.8>>.

* Fixed regression issue where the HTTPChannelizer doesn't instantiate the specified AuthenticationHandler.
* Defaulted GLV tests for gremlin-python to run for GraphSON 3.0.
* Fixed a bug with `Tree` serialization in GraphSON 3.0.
* In gremlin-python, the GraphSON 3.0 `g:Set` type is now deserialized to `List`.

==== Bugs

* TINKERPOP-1053 installed plugins are placed in a directory relative to where gremlin.sh is started
* TINKERPOP-1509 Failing test case for tree serialization
* TINKERPOP-1738 Proper functioning of GraphSONReader depends on order of elements in String representation
* TINKERPOP-1758 RemoteStrategy should be before all other DecorationStrategies.
* TINKERPOP-1855 Update Rexster links
* TINKERPOP-1858 HttpChannelizer regression: Does not create specified AuthenticationHandler
* TINKERPOP-1859 Complex instance of P not serializing to bytecode properly
* TINKERPOP-1860 valueMap(True) result in error in gremlin-python
* TINKERPOP-1862 TinkerGraph VertexProgram message passing doesn't work properly when using Direction.BOTH
* TINKERPOP-1867 union() can produce extra traversers
* TINKERPOP-1872 Apply edgeFunction in SparkMessenger
* TINKERPOP-1873 min() and max() work only in the range of Integer values
* TINKERPOP-1874 P does not appear to be serialized consistently in GraphSON
* TINKERPOP-1875 Gremlin-Python only aggregates to list when using GraphSON3
* TINKERPOP-1879 Gremlin Console does not resepect equal sign for flag argument assignments
* TINKERPOP-1880 Gremlin.NET Strong name signature could not be verified. (HRESULT: 0x80131045)
* TINKERPOP-1883 gremlinpython future will never return
* TINKERPOP-1890 getAnonymousTraversalClass() is not being generated for Java DSLs
* TINKERPOP-1891 Serialization of P.not() for gremlin-javascript
* TINKERPOP-1892 GLV test failures for .NET
* TINKERPOP-1894 GraphSONMessageSerializerV2d0 fails to deserialize valid P.not()
* TINKERPOP-1896 gremlin-python lambdas error
* TINKERPOP-1907 Fix failing GLV test for withSack() in .NET
* TINKERPOP-1917 gx:BigDecimal serialization broken in Gremlin.Net on systems with ',' as decimal separator
* TINKERPOP-1918 Scenarios fail because of wrong numerical types
* TINKERPOP-1919 Gherkin runner doesn't work with P.And() and P.Or() in Gremlin.Net
* TINKERPOP-1920 Tests fail because P.Within() arguments are wrapped in an array in Gremlin.Net
* TINKERPOP-1922 Gherkin features fail that contain P.not() in Gremlin.Net

==== Improvements

* TINKERPOP-1357 Centrality Recipes should mention pageRank and OLAP.
* TINKERPOP-1489 Provide a Javascript Gremlin Language Variant
* TINKERPOP-1586 SubgraphStrategy in OLAP
* TINKERPOP-1726 Support WebSockets ping/pong keep-alive in Gremlin server
* TINKERPOP-1842 iterate() missing in terminal steps documentation
* TINKERPOP-1844 Python GLV test should run for GraphSON 3.0 *(breaking)*
* TINKERPOP-1850 Range step has undocumented special values
* TINKERPOP-1854 Support lambdas in Gremlin.Net
* TINKERPOP-1857 GLV test suite consistency and completeness
* TINKERPOP-1863 Delaying the setting of requestId till the RequestMessage instantiation time
* TINKERPOP-1865 Run Gremlin .NET GLV tests with GraphSON 3.0
* TINKERPOP-1866 Support g:T for .NET
* TINKERPOP-1868 Support inject source step in Gremlin.Net
* TINKERPOP-1870 n^2 synchronious operation in OLAP WorkerExecutor.execute() method
* TINKERPOP-1871 Exception handling is slow in element  ReferenceElement creation
* TINKERPOP-1877 Add new graph data for specialized testing scenarios
* TINKERPOP-1884 Bump to Netty 4.0.56.Final
* TINKERPOP-1885 Various Gremlin.Net documentation updates
* TINKERPOP-1901 Enable usage of enums in more steps in Gremlin.Net
* TINKERPOP-1908 Bump to Groovy 2.4.14
* TINKERPOP-1911 Refactor JavaTranslator to cache all reflective calls
* TINKERPOP-1914 Support construct a GremlinServer instance from gremlin executor service

[[release-3-3-1]]
=== TinkerPop 3.3.1 (Release Date: December 17, 2017)

This release also includes changes from <<release-3-2-7, 3.2.7>>.

* Added `NoneStep` and `Traversal.none()` for full filtering integration with `iterate()`.
* Fixed bug in serialization of `Path` for GraphSON 3.0 in `gremlin-python`.
* Added support for GraphSON 3.0 in Gremlin.Net.
* Added `math()`-step which supports scientific calculator capabilities for numbers within a traversal.
* Added missing `GraphTraversalSource.addE()`-method to `GremlinDslProcessor`.
* Changed `to()` and `from()` traversal-based steps to take a wildcard `?` instead of of `E`.
* Added `addV(traversal)` and `addE(traversal)` so that created element labels can be determined dynamically.
* `PageRankVertexProgram` supports `maxIterations` but will break out early if epsilon-based convergence occurs.
* Added support for epsilon-based convergence in `PageRankVertexProgram`.
* Fixed two major bugs in how PageRank was being calculated in `PageRankVertexProgram`.
* Added `Io.requiresVersion(Object)` to allow graph providers a way to check the `Io` type and version being constructed.
* Defaulted `IoCore.gryo()` and `IoCore.graphson()` to both use their 3.0 formats which means that `Graph.io()` will use those by default.
* Bumped Neo4j 3.2.3

==== Bugs

* TINKERPOP-1773 Lop should be created as a "software" and not a "person"
* TINKERPOP-1783 PageRank gives incorrect results for graphs with sinks *(breaking)*
* TINKERPOP-1799 Failure to serialize path() in gremlin-python
* TINKERPOP-1847 tinkergraph-gremlin dependency on gremlin-test, bad scope?

==== Improvements

* TINKERPOP-1632 Create a set of default functions
* TINKERPOP-1692 Bump to Neo4j 3.2.3
* TINKERPOP-1717 Update name and link of DynamoDB storage backend in landing page
* TINKERPOP-1730 Gremlin .NET support for GraphSON 3.0
* TINKERPOP-1767 Method for graph providers to check an IO version and type
* TINKERPOP-1793 addE() should allow dynamic edge labels
* TINKERPOP-1834 Consider iterate() as a first class step

[[release-3-3-0]]
=== TinkerPop 3.3.0 (Release Date: August 21, 2017)

This release also includes changes from <<release-3-2-6, 3.2.6>>.

* Removed previously deprecated `ScriptElementFactory`.
* Added `GraphTraversalSource.addE(String)` in support of `g.addE().from().to()`.
* Added support for `to(Vertex)` and `from(Vertex)` as a shorthand for `to(V(a))` and `from(V(b))`.
* Bumped to support Spark 2.2.0.
* Detected if type checking was required in `GremlinGroovyScriptEngine` and disabled related infrastructure if not.
* Removed previously deprecated `GraphTraversal.selectV3d0()` step.
* Removed previously deprecated `DetachedEdge(Object,String,Map,Pair,Pair)` constructor.
* Removed previously deprecated `Bindings` constructor. It is now a private constructor.
* Removed previously deprecated `TraversalSource.withBindings()`.
* Removed previously deprecated `GraphTraversal.sack(BiFunction,String)`.
* `TraversalMetrics` and `Metrics` Gryo 1.0 formats changed given internal changes to their implementations.
* Made `TraversalMetrics` safe to write to from multiple threads.
* Removed previously deprecated `TraversalSideEffects` methods.
* Removed previously deprecated `finalization.LazyBarrierStrategy` (moved to `optimization.LazyBarrierStrategy`).
* Removed previously deprecated `Constants` in Hadoop.
* Removed previously deprecated `VertexComputing.generateComputer(Graph)`.
* Removed previously deprecated `ConfigurationTraversal`.
* Established the Gryo 3.0 format.
* `GryoVersion` now includes a default `ClassResolver` to supply to the `GryoMapper`.
* `GryoClassResolver` renamed to `GryoClassResolverV1d0` which has an abstract class that for providers to extend in `AbstractGryoClassResolver`.
* Removed previously deprecated `Order` enums of `keyIncr`, `keyDecr`, `valueIncr`, and `valueDecr.`
* Removed previously deprecated `GraphTraversal.mapKeys()` step.
* Removed previously deprecated `GraphTraversal.mapValues()` step.
* Removed previously deprecated `GraphTraversal#addV(Object...)`.
* Removed previously deprecated `GraphTraversal#addE(Direction, String, String, Object...)`.
* Removed previously deprecated `GraphTraversal#addOutE(String, String, Object...)`.
* Removed previously deprecated `GraphTraversal#addInV(String, String, Object...)`.
* Removed previously deprecated `GraphTraversal.groupV3d0()` and respective `GroupSideEffectStepV3d0` and `GroupStepV3d0`.
* Removed previously deprecated `TraversalSource.Builder` class.
* Removed previously deprecated `ConnectiveP`, `AndP`, `OrP` constructors.
* Removed previously deprecated `TraversalScriptFunction` class.
* Removed previously deprecated `TraversalScriptHelper` class.
* Removed previously deprecated `ScriptEngineCache` class.
* Removed previously deprecated `CoreImports` class.
* Removed previously deprecated `GremlinJythonScriptEngine#()` constructor.
* Removed access to previously deprecated `CoreGremlinPlugin#INSTANCE` field.
* `gremlin.sh` and `gremln.bat` no longer support the option to pass a script as an argument for execution mode without using the `-i` option.
* Graphite and Ganglia are no longer packaged with the Gremlin Server distribution.
* `TransactionException` is no longer a class of `AbstractTransaction` and it extends `RuntimeException`.
* Included an ellipse on long property names that are truncated.
* Renamed `RangeByIsCountStrategy` to `CountStrategy`.
* Added more specific typing to various `__` traversal steps. E.g. `<A,Vertex>out()` is `<Vertex,Vertex>out()`.
* Updated Docker build scripts to include Python dependencies (NOTE: users should remove any previously generated TinkerPop Docker images).
* Added "attachment requisite" `VertexProperty.element()` and `Property.element()` data in GraphSON serialization.
* GraphSON 3.0 is now the default serialization format in TinkerGraph and Gremlin Server.
* Changed `ServerGremlinExecutor` to not use generics since there really is no flexibility in the kind of `ScheduledExecutorService` that will be used.
* Removed support for passing a byte array on the `sasl` parameter.
* Removed previously deprecated `GraphSONMapper$Builder#embedTypes` option.
* Removed previously deprecated `:remote config timeout max`.
* Removed previously deprecated `ConnectionPoolSettings.sessionId` and `ConnectionPoolSettings.optionalSessionId()`.
* Removed previously deprecated `reconnectInitialDelay` setting from the Java driver.
* Removed previously deprecated `useMapperFromGraph` option.
* Established the GraphSON 3.0 format with new `g:Map`, `g:List` and `g:Set` types.
* Removed previously deprecated `Io.Builder#registry(IoRegistry)` method.
* Removed previously deprecated `GryoMessageSerializerV1d0(GryoMapper)` constructor.
* Removed previously deprecated `TinkerIoRegistry`.
* Removed previously deprecated `getInstance()` methods on all TinkerPop classes.
* Removed previously deprecated `VertexPropertyFeatures.supportsAddProperty()`.
* Removed previously deprecated TinkerGraph configuration member variables.
* Removed previously deprecated `Transaction.submit(Function)`.
* Removed previously deprecated `OpSelectorHandler.errorMeter` and `AbstractEvalOpProcessor.errorMeter` fields.
* Removed previously deprecated `AbstractEvalOpProcessor.validBindingName` field.
* Removed previously deprecated `SimpleAuthenticator.CONFIG_CREDENTIALS_LOCATION` field.
* Removed previously deprecated `IteratorHandler`, `NioGremlinResponseEncoder` and `WsGremlinResponseEncoder` classes.
* Removed previously deprecated `Session.kill()` and `Session.manualKill()`.
* Removed previously deprecated `Authenticator.newSaslNegotiator()` and its method implementations in classes that were assignable to that interface.
* Removed `gremlin-groovy-test`.
* Removed previously deprecated "G" functions in `gremlin-groovy` (i.e. `GFunction`).
* Removed references to the old `GremlinPlugin` system that was in `gremlin-groovy` - the revised `GremlinPlugin` system in `gremlin-core` is the only one now in use.
* `GremlinGroovyScriptEngine` no longer implements the now removed `DependencyManager`.
* Added `Vertex`, `Edge`, `VertexProperty`, and `Property` serializers to Gremlin-Python and exposed tests that use graph object arguments.
* `Bytecode.getSourceInstructions()` and `Bytecode.getStepInstructions()` now returns `List<Instruction>` instead of `Iterable<Instruction>`.
* Added various `TraversalStrategy` registrations with `GryoMapper`.
* Fixed a naming mistake in Gremlin-Python: `IdentityRemoveStrategy` is now called `IdentityRemovalStrategy`.
* Added `TranslationStrategy` test infrastructure that verifies `Bytecode` generated from a translation is equal to the original `Bytecode`.
* Moved `NumberHelper` into the `org.apache.tinkerpop.gremlin.util` package.
* Added `Pop.mixed` instead of using `null` to represent such semantics.
* `select()`-step now defaults to using `Pop.last` instead of `Pop.mixed`.
* Added `gremlin-io-test` module to validate IO formats.
* `RequestMessage` and `ResponseMessage` are now registered with `GryoMapper` as part of the TinkerPop range of type identifiers.
* Removed previously deprecated `Console` constructor that took a `String` as an argument from `gremlin-console`.
* Removed previously deprecated `ConcurrentBindings` from `gremlin-groovy`.
* Removed previously deprecated `ScriptExecutor` from `gremlin-groovy`.
* Removed previously deprecated `SandboxExtension` from `gremlin-groovy`.
* Removed previously deprecated `GremlinGroovyScriptEngine` constructor that took `ImportCustomizerProvider` as an argument from `gremlin-groovy`.
* Removed previously deprecated `GremlinGroovyScriptEngine#plugins()` from `gremlin-groovy`.
* Added `OptionalStep` for use with `optional()` to better handle issues associated with branch side-effects.
* `UnfoldStep` now supports unfolding of arrays.
* Removed all performance tests that were not part of `gremlin-benchmark`.
* Removed dependency on `junit-benchmarks` and it's related reference to `h2`.
* Moved the source for the "home page" into the repository under `/site` so that it easier to accept contributions.
* Added `UnshadedKryoShimService` as the new default serializer model for `SparkGraphComputer`.
* `GryoRegistrator` is more efficient than the previous `GryoSerializer` model in `SparkGraphComputer`.
* Added support for `IoRegistry` custom serialization in Spark/Giraph and provided a general `hadoop-gremlin` test suite.
* Replaced term `REST` with `HTTP` to remove any confusion as to the design of the API.
* Moved `gremlin-benchmark` under `gremlin-tools` module.
* Added `gremlin-tools` and its submodule `gremlin-coverage`.
* Removed `tryRandomCommit()` from `AbstractGremlinTest`.
* Changed `gremlin-benchmark` system property for the report location to `benchmarkReportDir` for consistency.
* Added SysV and systemd init scripts.
* `GraphTraversal.valueMap(includeTokens,propertyKeys...)` now returns a `Map<Object,E>` since keys could be `T.id` or `T.label`.
* Added `skip(long)` and `skip((Scope,long)` which call the `range(low,high)` equivalents with -1 as the high.
* Added Kerberos authentication to `gremlin-server` for websockets and nio transport.
* Added audit logging of authenticated users and gremlin queries to `gremlin-server`.

==== Bugs

* TINKERPOP-1211 UnfoldStep should unfold arrays. *(breaking)*
* TINKERPOP-1426 GryoSerializer should implement Java serialization interface
* TINKERPOP-1465 Remove deprecated newSaslNegotiator *(breaking)*
* TINKERPOP-1483 PropertyMapStep returns Map<String,E> but puts non String keys in it!
* TINKERPOP-1520 Difference between 'has' step generated graphson2.0 in java and python glv implementation
* TINKERPOP-1533 Storage and IoRegistry
* TINKERPOP-1597 PathRetractionStrategy messing up certain traversals
* TINKERPOP-1635 gremlin-python: Duplicate serialization of element property in PropertySerializer
* TINKERPOP-1658 Graphson2 map keys are serialised as strings
* TINKERPOP-1716 Traversal strategies are not applied with remote in Gremlin Console

==== Improvements

* TINKERPOP-832 Remove deprecated addV/E/InE/OutE methods *(breaking)*
* TINKERPOP-833 Remove deprecated GremlinGroovyScriptEngine constructor and plugins() *(breaking)*
* TINKERPOP-834 Remove deprecated sack() method *(breaking)*
* TINKERPOP-880 Remove deprecated GroupStepV3d0 and GroupSideEffectStepV3d0 *(breaking)*
* TINKERPOP-929 Remove Deprecated TinkerGraph public static methods. *(breaking)*
* TINKERPOP-980 Add a service script or daemon mode in the distribution *(breaking)*
* TINKERPOP-999 ServerGremlinExecutor construction need not use generics for ExecutorService *(breaking)*
* TINKERPOP-1004 Make Transaction.commit() failures consistent across implementations. *(breaking)*
* TINKERPOP-1010 Remove deprecated credentialsDbLocation for SimpleAuthenticator *(breaking)*
* TINKERPOP-1024 Remove deprecated tryRandomCommit() *(breaking)*
* TINKERPOP-1028 Remove deprecated ConnectionPoolSettings session settings *(breaking)*
* TINKERPOP-1040 Remove deprecated SandboxExtension *(breaking)*
* TINKERPOP-1046 Remove deprecated Gremlin Server handler implementations *(breaking)*
* TINKERPOP-1049 Remove deprecated error meter member variables in Gremlin Server handlers *(breaking)*
* TINKERPOP-1094 Remove deprecated VertexPropertyFeatures.FEATURE_ADD_PROPERTY *(breaking)*
* TINKERPOP-1116 Some anonymous traversal steps can be hard typed. *(breaking)*
* TINKERPOP-1130 Each release should store Kryo/GraphSON/GraphML versions to ensure future compatibility *(breaking)*
* TINKERPOP-1142 Remove deprecated valueIncr, valueDecr, keyIncr, keyDecr. *(breaking)*
* TINKERPOP-1169 Remove deprecated TraversalScriptFunction and TraversalScriptHelper *(breaking)*
* TINKERPOP-1170 Remove deprecated ConfigurationTraversal. *(breaking)*
* TINKERPOP-1171 Remove deprecated TraversalSource.Builder *(breaking)*
* TINKERPOP-1235 Remove deprecated ProcessPerformanceSuite and TraversalPerformanceTest *(breaking)*
* TINKERPOP-1275 Remove deprecated max setting for :remote *(breaking)*
* TINKERPOP-1283 Remove deprecated ScriptExecutor *(breaking)*
* TINKERPOP-1289 Remove deprecated ConnectiveP, AndP, and OrP constructors. *(breaking)*
* TINKERPOP-1291 Remove deprecated mapValues and mapKeys methods *(breaking)*
* TINKERPOP-1313 Rename RangeByIsCountStrategy *(breaking)*
* TINKERPOP-1316 Remove deprecated constructor from GryoMessageSerializers *(breaking)*
* TINKERPOP-1327 Bring GryoRegistrator to the forefront and deprecate GryoSerializer *(breaking)*
* TINKERPOP-1363 Cleanup Docker build script for next major release *(breaking)*
* TINKERPOP-1369 Replace REST API with HTTP API
* TINKERPOP-1389 Support Spark 2.0.0
* TINKERPOP-1399 NumberHelper needs to go into util and have a private constructor *(breaking)*
* TINKERPOP-1404 Path/label optimization
* TINKERPOP-1408 Remove Deprecated Io.Builder.registry() *(breaking)*
* TINKERPOP-1414 Change default GraphSON version to 3.0 *(breaking)*
* TINKERPOP-1420 Remove deprecated ConcurrentBindings in gremlin-groovy *(breaking)*
* TINKERPOP-1421 Remove deprecated ControlOps *(breaking)*
* TINKERPOP-1427 GraphSON 3.0 needs collection types and consistent number typing.
* TINKERPOP-1443 Use an API checker during build
* TINKERPOP-1445 Large nested VertexProperties and Properties do not get printed well
* TINKERPOP-1454 Create Serializers for Graph objects in Gremlin-Python
* TINKERPOP-1481 Remove deprecated reconnectInitialDelay in Java driver *(breaking)*
* TINKERPOP-1485 Move source for TinkerPop site to source code repo
* TINKERPOP-1506 Optional/Coalesce should not allow sideEffect traversals.
* TINKERPOP-1514 Restructure for gremlin-tools module *(breaking)*
* TINKERPOP-1524 Bytecode.getXXXInstructions should return a List, not Iterable.
* TINKERPOP-1526 Remove deprecated Session kill() overloads *(breaking)*
* TINKERPOP-1536 Include GLVs in Docker build
* TINKERPOP-1541 Select should default to Pop.last semantics *(breaking)*
* TINKERPOP-1549 Implement skip()
* TINKERPOP-1550 Make Graphite and Ganglia optional dependencies
* TINKERPOP-1563 Remove deprecated getInstance() methods *(breaking)*
* TINKERPOP-1565 Setup GraphSON 3.0
* TINKERPOP-1566 Kerberos authentication for gremlin-server
* TINKERPOP-1574 Get rid of untyped GraphSON in 3.0
* TINKERPOP-1603 Remove support for SASL byte array in protocol *(breaking)*
* TINKERPOP-1612 Remove gremlin-groovy-test module *(breaking)*
* TINKERPOP-1621 Remove deprecated GremlnPlugin and related infrastructure *(breaking)*
* TINKERPOP-1622 Remove deprecated G functions in gremlin-groovy *(breaking)*
* TINKERPOP-1651 Remove deprecated gremlin.sh init syntax *(breaking)*
* TINKERPOP-1686 Make TraversalMetrics thread safe *(breaking)*
* TINKERPOP-1698 Gryo 3.0
* TINKERPOP-1699 Remove deprecated userMapperFromGraph *(breaking)*
* TINKERPOP-1700 Remove deprecated embedTypes option
* TINKERPOP-1706 Remove deprecated ScriptEngineCache and related dead code *(breaking)*
* TINKERPOP-1715 Bump to Spark 2.2
* TINKERPOP-1719 Remove deprecated Traversal related code *(breaking)*
* TINKERPOP-1720 Remove deprecated Hadoop code *(breaking)*
* TINKERPOP-1721 Remove deprecated Bindings related code *(breaking)*
* TINKERPOP-1724 Remove deprecated ScriptElementFactory
* TINKERPOP-1729 Remove deprecated select steps.
* TINKERPOP-1740 Add vertex parameter overload to to() and from()
* TINKERPOP-1747 Streamline inheritance for gremlin-python GraphSON serializer classes

== TinkerPop 3.2.0 (Nine Inch Gremlins)

image::https://raw.githubusercontent.com/apache/tinkerpop/master/docs/static/images/nine-inch-gremlins.png[width=185]

[[release-3-2-11]]
=== TinkerPop 3.2.11 (Release Date: January 2, 2019)

* Bumped to Jackson Databind 2.9.8

==== Improvements

* TINKERPOP-2074 Ensure that only NuGet packages for the current version are pushed
* TINKERPOP-2121 Bump Jackson Databind 2.9.8

[[release-3-2-10]]
=== TinkerPop 3.2.10 (Release Date: October 15, 2018)

* Removed conflicting non-indy groovy core dependency
* Bumped jython-standalone 2.7.1
* Added a delegate to the Gremlin.Net driver that can be used to configure the WebSocket connection.
* SSL security enhancements
* Added Gremlin version to Gremlin Server startup logging output.
* Fixed problem with Gremlin Server sometimes returning an additional message after a failure.
* Allowed spaces in classpath for `gremlin-server.bat`.
* Fixed bug in traversals that used Python lambdas with strategies in `gremlin-python`.
* Modified Maven archetype for Gremlin Server to use remote traversals rather than scripts.
* Added an system error code for failed plugin installs for Gremlin Server `-i` option.
* Fixed bug in keep-alive requests from over-queuing cancelled jobs.
* Match numbers in `choose()` options using `NumberHelper` (match values, ignore data type).
* Added support for GraphSON serialization of `Date` in Javascript.
* Added synchronized `Map` to Gryo 1.0 registrations.
* Added `Triple` to Gryo 1.0 registrations.
* Added support for `Double.NaN`, `Double.POSITIVE_INFINITY` and `Double.NEGATIVE_INFINITY`.
* Improved escaping of special characters in strings passed to the `GroovyTranslator`.
* Added `Cluster` configuration option to set a custom validation script to use to test server connectivity in the Java driver.
* Improved ability of `GroovyTranslator` to handle more types supported by GraphSON.
* Improved ability of `GroovyTranslator` to handle custom types.
* Added better internal processing of `Column` in `by(Function)`.
* Added `hasNext()` support on `Traversal` for `gremlin-python`.
* Added support for additional extended types in Gremlin.Net with `decimal`, `TimeSpan`, `BigInteger`, `byte`, `byte[]`, `char` and `short`.
* Fixed bug in Java driver where an disorderly shutdown of the server would cause the client to hang.
* Added a dotnet template project that should make it easier to get started with Gremlin.Net.
* Removed `ThreadInterruptCustomizerProvider` from documentation as a way to timeout.
* Changed behavior of `withRemote()` if called multiple times so as to simply throw an exception and not perform the side-effect of auto-closing.
* Added Docker images for Gremlin Console and Gremlin Server.
* Fixed bug in `branch()` where reducing steps as options would produce incorrect results.
* Removed recursive handling of streaming results from Gremlin-Python driver to avoid max recursion depth errors.
* Improved performance of `TraversalVertexProgram` and related infrastructure.
* Checked web socket state before closing connection in the .NET driver.
* Deprecated `BulkLoaderVertexProgram` and related infrastructure.
* Deprecated `BulkDumperVertexProgram` with the more aptly named `CloneVertexProgram`.
* Added `createGratefulDead()` to `TinkerFactory` to help make it easier to try to instantiate that toy graph.
* Added identifiers to edges in the Kitchen Sink toy graph.
* Ordered the loading of plugins in the Gremlin Console by their position in the configuration file.
* Refactored the Gremlin Server integration testing framework and streamlined that infrastructure.
* Logged the seed used in initializing `Random` for tests.
* Fixed bug in `GroovyTranslator` that didn't properly handle empty `Map` objects.
* Added concrete configuration methods to `SparkGraphComputer` to make a more clear API for configuring it.
* Fixed a bug in `TinkerGraphCountStrategy`, which didn't consider that certain map steps may not emit an element.
* Fixed a bug in JavaScript GLV where DriverRemoteConnection close() method didn't returned a Promise instance.
* Bumped to Jackson 2.9.6.
* Sasl Plain Text Authentication added to Gremlin Javascript.
* Ability to send scripts to server added to Gremlin Javascript.
* Translator class added to Gremlin Javascript to translate bytecode to script clientside.

==== Bugs

* TINKERPOP-1898 Issue with bindings in strategies and lambdas
* TINKERPOP-1933 gremlin-python maximum recursion depth exceeded on large responses
* TINKERPOP-1958 TinkerGraphCountStrategy can return wrong counts
* TINKERPOP-1961 Duplicate copies of images directory in docs
* TINKERPOP-1962 GroovyTranslator doesn't handle empty maps
* TINKERPOP-1963 Use of reducing step in choose()
* TINKERPOP-1972 inject() tests are throwing exceptions in .NET GLV tests
* TINKERPOP-1978 Check for Websocket connection state when retrieved from Connection Pool missing
* TINKERPOP-1988 minor error in documentation
* TINKERPOP-1999 [Java][gremlin-driver] Query to a remote server via the websocket client hangs indefinitely if the server becomes unavailable
* TINKERPOP-2005 Intermittent NullPointerException in response handling
* TINKERPOP-2009 Pick.any and Pick.none should be exposed in Gremlin-JavaScript
* TINKERPOP-2030 KeepAlive task executed for every Connection.write call
* TINKERPOP-2032 Update jython-standalone
* TINKERPOP-2044 Cannot reconnect to Azure cosmos host that becomes available again

==== Improvements

* TINKERPOP-1113 GraphComputer subclasses should support native methods
* TINKERPOP-1365 Log the seed used to initialize Random in tests
* TINKERPOP-1595 Go through TraversalVertexProgram with a profile and optimize.
* TINKERPOP-1778 Do not promote timedInterrupt option for Gremlin Server script processing
* TINKERPOP-1780 Add authentication tests for gremlin-python
* TINKERPOP-1836 .NET sample project
* TINKERPOP-1841 Include Python GLV tests on TravisCI
* TINKERPOP-1897 Provide Docker images of Gremlin Server and Console
* TINKERPOP-1945 Add support for extended GraphSon types to Gremlin.net
* TINKERPOP-1951 gremlin-server.bat doesn't support paths containing spaces
* TINKERPOP-1959 Provide a way to submit scripts to the server in gremlin-javascript
* TINKERPOP-1968 Refactor elements of Gremlin Server testing
* TINKERPOP-1976 Include Computer tests for GLVs
* TINKERPOP-1977 Gremlin-JavaScript: Support SASL authentication
* TINKERPOP-1985 Update position on bulk loading
* TINKERPOP-1989 Preserve order that plugins are applied in Gremlin Console
* TINKERPOP-1995 DriverRemoteConnection close() method returns undefined
* TINKERPOP-2011 Use NumberHelper on choose()
* TINKERPOP-2012 Target .NET Standard 2.0 for Gremlin.Net
* TINKERPOP-2015 Allow users to configure the WebSocket connections
* TINKERPOP-2016 Upgrade Jackson FasterXML to 2.9.5 or later to fix security vulnerability
* TINKERPOP-2017 Check for Column in by()
* TINKERPOP-2022 Cluster SSL should trust default ca certs by default
* TINKERPOP-2023 Gremlin Server should not create self-signed certs *(breaking)*
* TINKERPOP-2024 Gremlin Server Application archetype should connect via withRemote
* TINKERPOP-2025 Change to SHA-256/512 and drop SHA-1 for releases
* TINKERPOP-2026 Gremlin.Net.Driver should check ClientWebSocket.State before closing
* TINKERPOP-2034 Register synchronizedMap() with Gryo
* TINKERPOP-2035 Gremlin-JavaScript: Pass custom headers to the websocket connection
* TINKERPOP-2040 Improve flexibility of GroovyTranslator to handle custom types
* TINKERPOP-2045 Remove non-indy groovy dependencies
* TINKERPOP-2055 Provide support for special number cases like Infinity in GraphSON
* TINKERPOP-2056 Use NumberHelper in Compare

[[release-3-2-9]]
=== TinkerPop 3.2.9 (Release Date: May 8, 2018)

* Fixed bug where path history was not being preserved for keys in mutations.
* Bumped to httpclient 4.5.5.
* Bumped to Groovy 2.4.15 - fixes bug with `Lambda` construction.
* Improved performance of GraphSON deserialization of `Bytecode`.
* Improved performance of traversal construction.

====  Bugs

* TINKERPOP-1947 Path history isn't preserved for keys in mutations

==== Improvements

* TINKERPOP-1755 No docs for ReferenceElements
* TINKERPOP-1912 Remove MD5 checksums
* TINKERPOP-1934 Bump to latest version of httpclient
* TINKERPOP-1936 Performance enhancement to Bytecode deserialization
* TINKERPOP-1944 JavaScript GLV: DriverRemoteConnection is not exported in the root module
* TINKERPOP-1950 Traversal construction performance enhancements
* TINKERPOP-1953 Bump to Groovy 2.4.15

[[release-3-2-8]]
=== TinkerPop 3.2.8 (Release Date: April 2, 2018)

* Added a `Lambda` class to Gremlin.Net that makes it possible to use Groovy and Python lambdas with Gremlin.Net.
* Enums are now represented as classes in Gremlin.Net which allows to use them as arguments in more steps.
* Bumped to Groovy 2.4.14.
* Added `checkAdjacentVertices` option to `SubgraphStrategy`.
* Modified `GremlinDslProcessor` so that it generated the `getAnonymousTraversalClass()` method to return the DSL version of `__`.
* Added the "Kitchen Sink" test data set.
* Fixed deserialization of `P.not()` for GraphSON.
* Bumped to Jackson 2.9.4.
* Improved performance of `JavaTranslator` by caching reflected methods required for traversal construction.
* Ensure that `RemoteStrategy` is applied before all other `DecorationStrategy` instances.
* Added `idleConnectionTimeout` and `keepAliveInterval` to Gremlin Server that enables a "ping" and auto-close for seemingly dead clients.
* Fixed a bug where lambdas in `gremlin-python` would trigger a failure if steps using python-only symbols were present (such as `as_()`).
* Fixed a bug in `NumberHelper` that led to wrong min/max results if numbers exceeded the Integer limits.
* Delayed setting of the request identifier until `RequestMessage` construction by the builder.
* `ReferenceElement` avoids `UnsupportedOperationException` handling in construction thus improving performance.
* Improved error messaging for failed serialization and deserialization of request/response messages.
* Fixed handling of `Direction.BOTH` in `Messenger` implementations to pass the message to the opposite side of the `StarGraph`.
* Removed hardcoded expectation in metrics serialization test suite as different providers may have different outputs.
* Added `IndexedTraverserSet` which indexes on the value of a `Traverser` thus improving performance when used.
* Utilized `IndexedTraverserSet` in `TraversalVertexProgram` to avoid extra iteration when doing `Vertex` lookups.
* Bumped to Netty 4.0.56.Final.
* Fixed .NET GraphSON serialization of `P.Within()` and `P.without()` when passing a `Collection` as an argument.
* Fixed a bug in Gremlin Console which prevented handling of `gremlin.sh` flags that had an "=" between the flag and its arguments.
* Fixed bug where `SparkMessenger` was not applying the `edgeFunction` from `MessageScope`.
* Fixed a bug in `ComputerAwareStep` that didn't handle `reset()` properly and thus occasionally produced some extra traversers.
* Removed `TraversalPredicate` class in Gremlin.Net. It is now included in the `P` class instead.

==== Bugs

* TINKERPOP-1053 installed plugins are placed in a directory relative to where gremlin.sh is started
* TINKERPOP-1509 Failing test case for tree serialization
* TINKERPOP-1738 Proper functioning of GraphSONReader depends on order of elements in String representation
* TINKERPOP-1758 RemoteStrategy should be before all other DecorationStrategies.
* TINKERPOP-1855 Update Rexster links
* TINKERPOP-1859 Complex instance of P not serializing to bytecode properly
* TINKERPOP-1860 valueMap(True) result in error in gremlin-python
* TINKERPOP-1862 TinkerGraph VertexProgram message passing doesn't work properly when using Direction.BOTH
* TINKERPOP-1867 union() can produce extra traversers
* TINKERPOP-1872 Apply edgeFunction in SparkMessenger
* TINKERPOP-1873 min() and max() work only in the range of Integer values
* TINKERPOP-1874 P does not appear to be serialized consistently in GraphSON
* TINKERPOP-1879 Gremlin Console does not resepect equal sign for flag argument assignments
* TINKERPOP-1880 Gremlin.NET Strong name signature could not be verified. (HRESULT: 0x80131045)
* TINKERPOP-1883 gremlinpython future will never return
* TINKERPOP-1890 getAnonymousTraversalClass() is not being generated for Java DSLs
* TINKERPOP-1891 Serialization of P.not() for gremlin-javascript
* TINKERPOP-1892 GLV test failures for .NET
* TINKERPOP-1894 GraphSONMessageSerializerV2d0 fails to deserialize valid P.not()
* TINKERPOP-1896 gremlin-python lambdas error
* TINKERPOP-1907 Fix failing GLV test for withSack() in .NET
* TINKERPOP-1917 gx:BigDecimal serialization broken in Gremlin.Net on systems with ',' as decimal separator
* TINKERPOP-1918 Scenarios fail because of wrong numerical types
* TINKERPOP-1919 Gherkin runner doesn't work with P.And() and P.Or() in Gremlin.Net
* TINKERPOP-1920 Tests fail because P.Within() arguments are wrapped in an array in Gremlin.Net
* TINKERPOP-1922 Gherkin features fail that contain P.not() in Gremlin.Net

==== Improvements

* TINKERPOP-1357 Centrality Recipes should mention pageRank and OLAP.
* TINKERPOP-1489 Provide a Javascript Gremlin Language Variant
* TINKERPOP-1586 SubgraphStrategy in OLAP
* TINKERPOP-1726 Support WebSockets ping/pong keep-alive in Gremlin server
* TINKERPOP-1842 iterate() missing in terminal steps documentation
* TINKERPOP-1850 Range step has undocumented special values
* TINKERPOP-1854 Support lambdas in Gremlin.Net
* TINKERPOP-1857 GLV test suite consistency and completeness
* TINKERPOP-1863 Delaying the setting of requestId till the RequestMessage instantiation time
* TINKERPOP-1868 Support inject source step in Gremlin.Net
* TINKERPOP-1870 n^2 synchronious operation in OLAP WorkerExecutor.execute() method
* TINKERPOP-1877 Add new graph data for specialized testing scenarios
* TINKERPOP-1884 Bump to Netty 4.0.56.Final
* TINKERPOP-1885 Various Gremlin.Net documentation updates
* TINKERPOP-1901 Enable usage of enums in more steps in Gremlin.Net
* TINKERPOP-1908 Bump to Groovy 2.4.14
* TINKERPOP-1911 Refactor JavaTranslator to cache all reflective calls

[[release-3-2-7]]
=== TinkerPop 3.2.7 (Release Date: December 17, 2017)

* Added core GraphSON classes for Gremlin-Python: `UUID`, `Date`, and `Timestamp`.
* Documented the recommended method for constructing DSLs with Gremlin.Net.
* Provided a method to configure detachment options with `EventStrategy`.
* Fixed a race condition in `TinkerIndex`.
* Fixed bug in handling of the long forms of `-e` and `-i` (`--execute` and `--interactive` respectively) for Gremlin Console.
* Fixed bug in `LambdaRestrictionStrategy` where traversals using `Lambda` scripts weren't causing the strategy to trigger.
* Improved error messaging for bytecode deserialization errors in Gremlin Server.
* Fixed an `ArrayOutOfBoundsException` in `hasId()` for the rare situation when the provided collection is empty.
* Bumped to Netty 4.0.53
* `TraversalVertexProgram` `profile()` now accounts for worker iteration in `GraphComputer` OLAP.
* Returned the `Builder` instance from the `DetachedEdge.Builder` methods of `setOutE` and `setOutV`.
* Added test framework for GLVs.
* Fixed bug in `TraversalHelper.replaceStep()` where the step being replaced needed to be removed prior to the new one being added.
* Added alias support in the .NET `DriverRemoteConnection`.
* Added a test for self-edges and fixed `Neo4jVertex` to provided repeated self-edges on `BOTH`.
* Better respected permissions on the `plugins.txt` file and prevented writing if marked as read-only.
* Added getters for the lambdas held by `LambdaCollectingBarrierStep`, `LambdaFlatMapStep` and `LambdaSideEffectStep`.
* Fixed an old hack in `GroovyTranslator` and `PythonTranslator` where `Elements` were being mapped to their id only.
* Fixed an "attachement"-bug in `InjectStep` with a solution generalized to `StartStep`.
* Truncate the script in error logs and error return messages for "Method code too large" errors in Gremlin Server.
* Fixed a bug in `LambdaRestrictionStrategy` where it was too eager to consider a step as being a lambda step.
* `ReferenceVertex` was missing its `label()` string. `ReferenceElement` now supports all label handling.
* Fixed a bug where bytecode containing lambdas would randomly select a traversal source from bindings.
* Deprecated `GremlinScriptEngine.eval()` methods and replaced them with new overloads that include the specific `TraversalSource` to bind to.
* Added `GraphHelper.cloneElements(Graph original, Graph clone)` to the `gremlin-test` module to quickly clone a graph.
* Added `GremlinDsl.AnonymousMethod` annotation to help provide explicit types for anonymous methods when the types are not easily inferred.
* Bumped to GMavenPlus 1.6.
* Added better error message for illegal use of `repeat()`-step.
* Fixed a bug in `RangeByIsCountStrategy` that led to unexpected behaviors when predicates were used with floating point numbers.
* Bumped to Jackson 2.8.10.
* Deprecated `MutationListener.vertexPropertyChanged()` method that did not use `VertexProperty` and added a new method that does.
* Added an `EmbeddedRemoteConnection` so that it's possible to mimic a remote connection within the same JVM.
* Supported interruption for remote traversals.
* Allow the `:remote` command to accept a `Cluster` object defined in the console itself.
* The Console's `plugin.txt` file is only updated if there were manually uninstalled plugins.
* Fixed a bug in `MatchStep` where mid-traversal `where()` variables were not being considered in start-scope.
* Generalized `MatchStep` to locally compute all clauses with barriers (not just reducing barriers).
* Ensured that plugins were applied in the order they were configured.
* Fixed a bug in `Neo4jGremlinPlugin` that prevented it from loading properly in the `GremlinPythonScriptEngine`.
* Fixed a bug in `ComputerVerificationStrategy` where child traversals were being analyzed prior to compilation.
* Fixed a bug that prevented Gremlin from ordering lists and streams made of mixed number types.
* Fixed a bug where `keepLabels` were being corrupted because a defensive copy was not being made when they were being set by `PathRetractionStrategy`.
* Cancel script evaluation timeout in `GremlinExecutor` when script evaluation finished.
* Added a recipe for OLAP traversals with Spark on YARN.
* Added `spark-yarn` dependencies to the manifest of `spark-gremlin`.

==== Bugs

* TINKERPOP-1650 PathRetractionStrategy makes Match steps unsolvable
* TINKERPOP-1731 Docker build does not appear to work for gremlin-dotnet
* TINKERPOP-1745 Gremlin .NET: Use DateTimeOffset instead of DateTime to represent g:Date
* TINKERPOP-1753 OrderStep not able to order by non-integer numbers
* TINKERPOP-1760 OLAP compilation failing around ConnectiveStrategy
* TINKERPOP-1761 GremlinExecutor: Timeout future not cancelled on successful script evaluation
* TINKERPOP-1762 Make MatchStep analyze mid-clause variables for executing ordering purposes.
* TINKERPOP-1764 Generalize MatchStep to localize all barriers, not just reducing barriers.
* TINKERPOP-1766 Gremlin.Net: Closed connections should not be re-used
* TINKERPOP-1782 RangeByIsCountStrategy doesn't handle floating point numbers properly
* TINKERPOP-1789 Reference elements should be represented by id and label *(breaking)*
* TINKERPOP-1790 GraphSON 3.0 doc updates
* TINKERPOP-1791 GremlinDsl custom step with generic end type produces invalid code in __.java
* TINKERPOP-1792 Random TraversalSource Selection in GremlinScriptEngine
* TINKERPOP-1795 Getting Lambda comparator message for .profile() step
* TINKERPOP-1796 Driver connection pool SSL properties missing
* TINKERPOP-1797 LambdaRestrictionStrategy and LambdaMapStep in `by()`-modulation.
* TINKERPOP-1798 MutationListener.vertexPropertyChanged oldValue should be a VertexProperty
* TINKERPOP-1801 OLAP profile() step return incorrect timing
* TINKERPOP-1802 hasId() fails for empty collections
* TINKERPOP-1803 inject() doesn't re-attach with remote traversals
* TINKERPOP-1819 documentation query and description mismatch
* TINKERPOP-1821 Consistent behavior of self-referencing edges
* TINKERPOP-1825 Gremlin .NET: Constant() step has incorrect parameter defined
* TINKERPOP-1830 Race condition in Tinkergraph index creation
* TINKERPOP-1832 TraversalHelper.replaceStep sets previousStep to the wrong step
* TINKERPOP-1846 LambdaRestrictionStrategy not triggering for Lambda scripts
* TINKERPOP-1848 Fix g:Date assertion in python tests
* TINKERPOP-1851 Gremlin long options for -e and -i are not working properly

==== Improvements

* TINKERPOP-1661 Docker-built documentation does not always point locally
* TINKERPOP-1725 DotNet GLV: Make traversal generation deterministic
* TINKERPOP-1734 DSL for Gremlin .NET
* TINKERPOP-1746 Better error message on wrong ordering of emit()/until()/has()
* TINKERPOP-1752 Gremlin.Net: Generate completely type-safe methods
* TINKERPOP-1756 Provide a way to easily mock a RemoteConnection for tests
* TINKERPOP-1759 Improve hashcode and equals for Traverser implementations
* TINKERPOP-1768 Bump to Jackson 2.8.10
* TINKERPOP-1770 Remote traversal timeout
* TINKERPOP-1771 gremlin.bat doesn't support paths containing spaces
* TINKERPOP-1779 Bump to GMavenPlus 1.6
* TINKERPOP-1784 Gremlin Language Test Suite
* TINKERPOP-1785 Gremlin.Net should be strong-name signed
* TINKERPOP-1786 Recipe and missing manifest items for Spark on Yarn
* TINKERPOP-1787 Allow :remote command to accept a user defined Cluster instance
* TINKERPOP-1806 Consistently use Gremlin.Net instead of Gremlin-DotNet
* TINKERPOP-1807 Gremlin-Python doesn't support GraphSON types g:Date, g:Timestamp and g:UUID
* TINKERPOP-1808 Add ability to get the consumer in LambdaSideEffectStep
* TINKERPOP-1811 Improve error reporting for serialization errors between gremlin-python and gremlin-server
* TINKERPOP-1812 ProfileTest assumes that graph implementations will not add their own steps
* TINKERPOP-1813 Subgraph step requires the graph API
* TINKERPOP-1814 Some process tests require the graph API
* TINKERPOP-1820 Include .NET GLV tests on TravisCI
* TINKERPOP-1824 Update netty version to 4.0.52
* TINKERPOP-1827 Gremlin .NET: Test Suite Runner
* TINKERPOP-1829 Improve flexibility of detachment for EventStrategy
* TINKERPOP-1833 DetachedEdge.Builder#setInV and setOutV doesn't return the builder
* TINKERPOP-1835 Bump Netty 4.0.53
* TINKERPOP-1837 Gremlin .NET: Provide type coercion between IDictionary<K, V> instances

[[release-3-2-6]]
=== TinkerPop 3.2.6 (Release Date: August 21, 2017)

This release also includes changes from <<release-3-1-8, 3.1.8>>.

* Bumped to Netty 4.0.50
* Registered `HashMap$TreeNode` to Gryo.
* Fixed a lambda-leak in `SackValueStep` where `BiFunction` must be tested for true lambda status.
* Fixed a bug in `RangeByIsCountStrategy` that broke any `ConnectiveStep` that included a child traversal with an optimizable pattern.
* Allowed access to `InjectStep.injections` for `TraversalStrategy` analysis.
* Exceptions that occur during result iteration in Gremlin Server will now return `SCRIPT_EVALUATION_EXCEPTION` rather than `SERVER_ERROR`.
* `AddEdgeStep` attaches detached vertices prior to edge creation.
* Added graph element GraphSON serializers in Gremlin-Python.
* Initialization scripts for Gremlin Server will not timeout.
* Added Gremlin.Net.
* `ProfileTest` is now less stringent about assertions which will reduce burdens on providers.
* `GremlinExecutor` begins timeout of script evaluation at the time the script was submitted and not from the time it began evaluation.
* Added Gremlin.Net.
* `ReferenceFactory` and `DetachedFactory` now detach elements in collections accordingly.
* Deprecated `GryoLiteMessageSerializerV1d0` in favor of `HaltedTraverserStrategy`.
* Deprecated the `useMapperFromGraph` configuration option for Gremlin Server serializers.
* `JavaTranslator` is now smart about handling `BulkSet` and `Tree`.
* Added annotations to the traversal metrics pretty print.
* `EdgeOtherVertexStep` is no longer final and can be extended by providers.
* `EdgeVertexStep` is no longer final and can be extended by providers.
* Deprecated `Transaction.submit(Function)`.
* Fixed `HADOOP_GREMLIN_LIBS` parsing for Windows.
* Improved GraphSON serialization performance around `VertexProperty`.
* Changed some tests in `EventStrategyProcessTest` which were enforcing some unintended semantics around transaction state.
* Added WsAndHttpChannelizer and SaslAndHttpBasicAuthenticationHandler to be allow for servicing Http and Websocket requests to the same server
* Added deep copy of `Bytecode` to `DefaultTraversal.clone()`.

==== Bugs

* TINKERPOP-1385 Refactor Profiling test cases
* TINKERPOP-1679 Detached side-effects aren't attached when remoted
* TINKERPOP-1683 AbstractHadoopGraphComputer on Windows
* TINKERPOP-1691 Some EventStrategyProcessTest assume element state is synced in memory
* TINKERPOP-1704 XXXTranslators are not being respective of BulkSet and Tree.
* TINKERPOP-1727 Bytecode object shallow copied when traversals are cloned
* TINKERPOP-1742 RangeByIsCountStrategy fails for ConnectiveSteps
* TINKERPOP-1743 LambdaRestrictionStrategy does not catch lambdas passed to sack()
* TINKERPOP-1744 Gremlin .NET: Exception from sync execution gets wrapped in AggregateException

==== Improvements

* TINKERPOP-741 Remove Options For Transaction Retry
* TINKERPOP-915 Gremlin Server supports REST and Websockets simultanteously
* TINKERPOP-920 Test case needed for ensuring same cardinality for key.
* TINKERPOP-1552 C# Gremlin Language Variant
* TINKERPOP-1669 EdgeVertexStep should be designed for extension
* TINKERPOP-1676 Improve GraphSON 2.0 Performance  *(breaking)*
* TINKERPOP-1688 Include TraversalMetrics annotation in pretty print
* TINKERPOP-1694 Deprecate useMapperFromGraph
* TINKERPOP-1701 HaltedTraverserStrategy should recurse into collections for detachment.
* TINKERPOP-1703 Make EdgeOtherVertexStep non-final
* TINKERPOP-1708 Add a "Note on Scopes" document
* TINKERPOP-1709 Add a list of all the steps that support by()/from()/to()/as()/option()
* TINKERPOP-1710 Add a note on tree() by-modulation and uniqueness of tree branches.
* TINKERPOP-1714 Gremlin Server scriptEvaluationTimeout should take into account request arrival time
* TINKERPOP-1718 Deprecate GryoLiteMessageSerializerV1d0
* TINKERPOP-1748 Callout comments break code snippets
* TINKERPOP-1749 Bump to Netty 4.0.50

[[release-3-2-5]]
=== TinkerPop 3.2.5 (Release Date: June 12, 2017)

This release also includes changes from <<release-3-1-7, 3.1.7>>.

* Fixed folding of multiple `hasId()` steps into `GraphStep`.
* Added string performance options to `StarGraph`.
* Fixed a bug in `until(predicate)` where it was actually calling `emit(predicate)`.
* Fixed inconsistency in GraphSON serialization of `Path` where properties of graph elements were being included when serialized.
* Improved performance and memory usage of GraphSON when serializing `TinkerGraph` and graph elements.
* Removed use of `stream()` in `DetachedEdge` and `DetachedVertex`.
* Deprecated a constructor in `DetachedEdge` that made use of `Pair` in favor of a new one that just uses the objects that were in the `Pair`.
* Improved error messaging on the `g.addV(Object...)` when passing an invalid arguments.
* Reduced memory usage for TinkerGraph deserialization in GraphSON by streaming vertices and edges.
* Added the `gremlin-archetype-dsl` to demonstrate how to structure a Maven project for a DSL.
* Developed and documented patterns for Domain Specific Language implementations.
* Removed the Groovy dependency from `gremlin-python` and used Groovy Templates and the `gmavenplus-plugin` to generate the python GLV classes.
* Now using Groovy `[...]` map notation in `GroovyTranslator` instead of `new LinkedHashMap(){{ }}`.
* Maintained type information on `Traversal.promise()`.
* Propagated exception to `Future` instead of calling thread in `RemoteConnection`.
* Fixed a bug in `RepeatUnrollStrategy` where `LoopsStep` and `LambdaHolder` should invalidate the strategy's application.
* Deprecated `authentication.className` setting in favor of using `authentication.authenticator`.
* Added `authentication.authenticationHandler` setting.
* Added abstraction to authentication to allow users to plug in their own `AbstractAuthenticationHandler` implementations.
* Fixed a `NullPointerException` bug in `B_LP_O_S_SE_SL_Traverser`.
* `PathRetractionStrategy` now uses the marker-model to reduce recursive lookups of invalidating steps.
* `ProfileStrategy` now uses the marker-model to reduce recursive lookups of `ProfileSideEffectStep`.
* `Mutating` steps now implement `Scoping` interface.
* Fixed a step id compilation bug in `AddVertexStartStep`, `AddVertexStep`, `AddEdgeStep`, and `AddPropertyStep`.
* Added more details to Gremlin Server client side messages - exception hierarchy and stack trace.
* Deprecated "Exception-Class" in the Gremlin Server HTTP protocol in favor of the new "exceptions" field.
* De-registered metrics on Gremlin Server shutdown.
* Added "help" command option on `:remote config` for plugins that support that feature in the Gremlin Console.
* Allowed for multiple scripts and related arguments to be passed to `gremlin.sh` via `-i` and `-e`.
* `LABELED_PATH` requirement is now set if any step in the traversal is labeled.
* Updated `PathRetractionStrategy` to not run if the provided traversal contains a `VertexProgramStep` that has a `LABELED_PATH` requirement.
* Added various metrics to the `GremlinGroovyScriptEngine` around script compilation and exposed them in Gremlin Server.
* Moved the `caffeine` dependency down to `gremlin-groovy` and out of `gremlin-server`.
* Improved script compilation in `GremlinGroovyScriptEngine` to use better caching, log long compile times and prevent failed compilations from recompiling on future requests.
* Synchronized script compilation.
* Logged Script compilation times.
* Prevented failed scripts from recompiling.
* Logged warnings for scripts that take "too long" to compile.
* Improved memory usage of the `GremlinGroovyScriptEngine`.
* Added `cyclicPath().from().to().by()` support to `GraphTraversal`.
* Added `simplePath().from().to().by()` support to `GraphTraversal`.
* Added `path().from().to()` support to `GraphTraversal` so sub-paths can be isolated from the current path.
* Added `FromToModulating` interface for use with `to()`- and `from()`-based step modulators.
* Added `Path.subPath()` which supports isolating a sub-path from `Path` via to/from-labels.
* Fixed `NullPointerException` in `GraphMLReader` that occurred when an `<edge>` didn't have an ID field and the base graph supported ID assignment.
* Added `ScopingStrategy` which will computer and provide all `Scoping` steps with the path labels of the global `Traversal`.
* Split `ComputerVerificationStrategy` into two strategies: `ComputerVerificationStrategy` and `ComputerFinalizationStrategy`.
* Removed `HasTest.g_V_hasId_compilationEquality` from process test suite as it makes too many assumptions about provider compilation.
* Deprecated `CustomizerProvider` infrastructure.
* Deprecated `PluginAcceptor` infrastructure.
* Improved consistency of the application of bindings to `GremlinScriptEngine` implementations in the `BindingsGremlinPlugin`.
* Fixed a bug in OLAP `ComputerAwareStep` where end-step labels were not being appended to the traverser correctly.
* Refactor `SparkContext` handler to support external kill and stop operations.
* Fixed an optimization bug in `LazyBarrierStrategy` around appending barriers to the end of a `Traversal`.
* Fixed an optimization bug in `PathRetractionStrategy` around appending barriers to the end of a `Traversal`.
* `TraverserIterator` in GremlinServer is smart to try and bulk traversers prior to network I/O.
* Improved error handling of compilation failures for very large or highly parameterized script sent to Gremlin Server.
* Fixed a bug in `RangeByIsCountStrategy` that changed the meaning of inner traversals.
* Improved Gremlin-Python Driver implementation by adding a threaded client with basic connection pooling and support for pluggable websocket clients.
* Changed `GraphManager` from a final class implementation to an interface.
* Updated `GraphManager` interface to include methods for opening/instantiating a graph and closing a graph.
* Implemented `DefaultGraphManager` to include previous `GraphManager` functionality and adhere to updated interface.
* Deprecated `GraphManager.getGraphs()` and added `GraphManager.getGraphNames()`.
* Deprecated `GraphManager.getTraversalSources()` and added `GraphManager.getTraversalSourceNames()`.
* Fixed a bug so now users can supply a YAML with an empty `staticVariableTypes` to be used by the `FileSandboxExtension`

==== Bugs

* TINKERPOP-1258 HasTest.g_V_hasId_compilationEquality makes GraphStep assumptions
* TINKERPOP-1528 CountByIsRangeStrategy fails for a particular query
* TINKERPOP-1626 choose() is buggy in OLAP
* TINKERPOP-1638 count() is optimized away in where()
* TINKERPOP-1640 ComputerVerificationStrategy gives false errors
* TINKERPOP-1652 Disable PathRetractionStrategy strategy if VertexProgramStep has LABELLED_PATH requirement
* TINKERPOP-1660 Documentation links should not link to TINKERPOP-xxxx branches
* TINKERPOP-1666 NPE in FileSandboxExtension if staticVariableTypes is empty in supplied YAML file
* TINKERPOP-1668 RepeatUnrollStrategy should not execute if there is a LoopStep used.
* TINKERPOP-1670 End type lost when using promise()
* TINKERPOP-1673 GroovyTranslator produces Gremlin that can't execute on :remote
* TINKERPOP-1675 RemoteStep#processNextStart() throws CompletionException instead of underlying exception
* TINKERPOP-1681 Multiple hasId's are or'd into GraphStep

==== Improvements

* TINKERPOP-761 Some basic mathematical functions / steps
* TINKERPOP-786 Patterns for DSL Development
* TINKERPOP-1044 ResponseMessage should contain server-side exception name.
* TINKERPOP-1095 Create a custom ScriptContext
* TINKERPOP-1266 Make memory available to benchmarks configurable
* TINKERPOP-1303 add help for :remote config for Gephi Plugin
* TINKERPOP-1340 docs do not state at what version an API was introduced (or deprecated)
* TINKERPOP-1387 from and to modulators for path steps
* TINKERPOP-1438 Consider GraphManager as an interface*(breaking)*
* TINKERPOP-1453 Allow Gremlin-Python to handle asynchronous failure
* TINKERPOP-1577 Provide support for Python3 or Python2 in the Docker builds.
* TINKERPOP-1599 implement real gremlin-python driver
* TINKERPOP-1614 Improve documentation for Graph.V() and Graph.E() on main docs page
* TINKERPOP-1618 Remove groovy dependency from gremlin-python
* TINKERPOP-1627 LazyBarrierStrategy should not append an end barrier.
* TINKERPOP-1631 Fix visibility issues with the BindingsGremlinPlugin
* TINKERPOP-1634 Deprecate old methods of GremlinGroovyScriptEngine customization
* TINKERPOP-1642 Improve performance of mutating traversals
* TINKERPOP-1644 Improve script compilation process and include metrics
* TINKERPOP-1653 Allow multiple scripts with arguments to be passed to the Console
* TINKERPOP-1657 Provide abstraction to easily allow different HttpAuth schemes
* TINKERPOP-1663 Validate a maximum for the number of parameters passed to Gremlin Server
* TINKERPOP-1665 Remove unittest from Gremlin-Python tests
* TINKERPOP-1671 Default method for RemoteConnection.submitAsync throws exception from submit on calling thread instead of failing the future
* TINKERPOP-1677 Bump Groovy to 2.4.11
* TINKERPOP-1680 Add string performance options to StarGraph

[[release-3-2-4]]
=== TinkerPop 3.2.4 (Release Date: February 8, 2017)

This release also includes changes from <<release-3-1-6, 3.1.6>>.

* Fixed a bug where `PathProcessor.keepLabels` were not being pushed down into child traversals by `PathRetractionStrategy`.
* Added default `MessagePassingReductionStrategy` for `GraphComputer` that can reduce the number of message passing iterations.
* Fixed a bug associated with user-provided maps and `GroupSideEffectStep`.
* `GroupBiOperator` no longer maintains a detached traversal and thus, no more side-effect related OLAP inconsistencies.
* Added `ProjectedTraverser` which wraps a traverser with a `List<Object>` of projected data.
* Fixed an optimization bug in `CollectingBarrierSteps` where the barrier was being consumed on each `addBarrier()`.
* `OrderGlobalStep` and `SampleGlobalStep` use `ProjectedTraverser` and now can work up to the local star graph in OLAP.
* SASL negotiation supports both a byte array and Base64 encoded bytes as a string for authentication to Gremlin Server.
* Deprecated all test suites in `gremlin-groovy-test` - Graph Providers no longer need to implement these.
* Deprecated `TinkerIoRegistry` replacing it with the more consistently named `TinkerIoRegistryV1d0`.
* Made error messaging more consistent during result iteration timeouts in Gremlin Server.
* Fixed a memory leak in the classloader for the `GremlinGroovyScriptEngine` where classes in the loader were not releasing from memory as a strong reference was always maintained.
* `PathRetractionStrategy` does not add a `NoOpBarrierStep` to the end of local children as its wasted computation in 99% of traversals.
* Fixed a bug in `AddVertexStartStep` where if a side-effect was being used in the parametrization, an NPE occurred.
* Fixed a bug in `LazyBarrierStrategy` where `profile()` was deactivating it accidentally.
* Fixed a bug in `RepeatUnrollStrategy` where stateful `DedupGlobalStep` was cloned and thus, maintained two deduplication sets.
* Added documentation around "terminal steps" in Gremlin: `hasNext()`, `next()`, `toList()`, etc.
* Added specific GraphSON serializers for `RequestMessage` and `ResponseMessage` in GraphSON 2.0.
* Added `CloseableIterator` to allow `Graph` providers who open expensive resources a way to let users release them.
* Fixed minor bug in `gremlin-driver` where closing a session-based `Client` without initializing it could generate an error.
* Relieved synchronization pressure in various areas of `TinkerGraphComputer`.
* Fixed an optimization bug in OLAP-based `DedupGlobalStep` where deduping occurred twice.
* `MemoryComputeKey` now implements `Cloneable` which is useful for `BiOperator` reducers that maintain thread-unsafe state.
* `TinkerGraphComputer` now supports distributed `Memory` with lock-free partition aggregation.
* `TinkerGraph` Gryo and GraphSON deserialization is now configured to use multi-properties.
* Changed behavior of `ElementHelper.areEqual(Property, Property)` to not throw exceptions with `null` arguments.
* Added `GryoVersion` for future flexibility when introducing a new verison of Gryo and moved serializer registrations to it.
* Fixed Gryo serialization of `ConnectiveP` instances.
* Lessened the severity of Gremlin Server logging when it encounters two or more serializers addressing the same mime type.
* Bumped to Netty 4.0.42.final.
* Added `ByteBuffer`, `InetAddress`, `Timestamp` to the list of Gryo supported classes.
* Fixed Gryo serialization of `Class`.
* Fixed GraphSON serialization of enums like `T`, `P`, etc. where values were overriding each other in the GraphSON type registry.
* Fixed a bug in Gremlin-Python around `__.__()` and `__.start()`.
* Fixed a bug around long serialization in Gremlin-Python when using Python3.
* Deprecated `TraversalSource.withBindings()` as it is no longer needed in Gremlin-Java and never was needed for other variants.
* Fixed a bug in Gremlin-Java `Bytecode` where anonymous traversals were not aware of parent bindings.
* Fixed a bug in Gremlin-Java GraphSON deserialization around `P.within()` and `P.without()`.
* Converted Spark process suite tests to "integration" tests.
* Fixed a bug in `InlineFilterStrategy` having to do with folding `HasContainers` into `VertexStep`.
* Deprecated `HasContainer.makeHasContainers()` which was used to dissect `AndP` and shouldn't be used at the TinkerPop-level.
* `GraphTraversal.has()` now will try and fold-left `HasContainer` if end step is a `HasContainerHolder`.
* Created explicit `P`-predicate methods for `GraphTraversal.hasXXX()`.
* Fixed a bug in `FilterRankStrategy` around `where().by()` ordering.
* Added another optimization in `RangeByIsCountStrategy`, that removes `count().is()` altogether if it's not needed.
* Fixed a OLAP `MatchStep.clone()`-bug that occurs when the `match()` is in a local child.
* Added another optimization in `RangeByIsCountStrategy`, that removes `count().is()` altogether if it's not needed.
* Fixed a bug in `RangeByIsCountStrategy` where labeled parents shouldn't have the strategy applied to their children.
* Fixed a bug in `PathRetractionStrategy` where `MatchEndStep` labels were being dropped when they shouldn't be.
* Added `TinkerGraphCountStrategy` which translates `g.V().map*.count()` patterns into direct `Map.size()` calls in `TinkerGraph`.
* Added `Path.head()` and `Path.isEmpty()` with default method implementations.
* Fixed a `NoSuchElementException` bug with `GroupXXXStep` where if the reduced `TraverserSet` is empty, don't add the key/value.
* Fixed a `NullPointerException` bug with profiling `GroupSideEffectStep` in OLTP.
* Improved ability to release resources in `GraphProvider` instances in the test suite.
* Factored `GremlinPlugin` functionality out of gremlin-groovy and into gremlin-core - related classes were deprecated.
* Added a `force` option for killing sessions without waiting for transaction close or timeout of a currently running job or multiple jobs.
* Deprecated `Session.kill()` and `Session.manualKill()`.
* Added `Traversal.promise()` method to allow for asynchronous traversal processing on "remote" traversals.
* Deprecated `RemoteConnection.submit(Bytecode)` in favor of `submitAsync(Bytecode)`.
* Added `choose(predicate,traversal)` and `choose(traversal,traversal)` to effect if/then-semantics (no else). Equivalent to `choose(x,y,identity())`.
* Removed `ImmutablePath.TailPath` as it is no longer required with new recursion model.
* Removed call stack recursion in `ImmutablePath`.
* Gremlin-Python serializes `Bytecode` as an object (instead of a JSON string) when submit over the `RemoteConnection`.
* Fixed the handling of the `DriverRemoteConnection` pass-through configurations to the driver.
* `IncidentToAdjacentStrategy` now uses a hidden label marker model to avoid repeated recursion for invalidating steps.
* `PathProcessorStrategy` can inline certain `where(traversal)`-steps in order to increase the likelihood of star-local children.
* `SparkGraphComputer` no longer starts a worker iteration if the worker's partition is empty.
* Added `ProjectStep.getProjectKeys()` for strategies that rely on such information.
* Added `VertexFeatures.supportsDuplicateMultiProperties()` for graphs that only support unique values in multi-properties.
* Deprecated the "performance" tests in `OptIn`.
* Deprecated `getInstance()` methods in favor of `instance()` for better consistency with the rest of the API.
* Block calls to "remote" traversal side-effects until the traversal read is complete which signifies an end to iteration.
* Added `Pick.none` and `Pick.any` to the serializers and importers.
* Added a class loader to `TraversalStrategies.GlobalCache` which guarantees strategies are registered prior to `GlobalCache.getStrategies()`.
* Fixed a severe bug where `GraphComputer` strategies are not being loaded until the second use of the traversal source.
* The root traversal now throws regular `NoSuchElementException` instead of `FastNoSuchElementException`. (*breaking*)
* Added a short sleep to prevent traversal from finishing before it can be interrupted during `TraversalInterruptionComputerTest`.
* Added support for SSL client authentication

==== Bugs

* TINKERPOP-1380 dedup() doesn't dedup in rare cases
* TINKERPOP-1384 Description of filter function in traversal documentation
* TINKERPOP-1428 profile() throws NPE for union(group, group)
* TINKERPOP-1521 Mutating steps don't recognize side-effects
* TINKERPOP-1525 Plug VertexProgram iteration leak on empty Spark RDD partitions
* TINKERPOP-1534 Gremlin Server instances leaking in tests
* TINKERPOP-1537 Python tests should not use hard-coded number of workers
* TINKERPOP-1547 Two bugs found associated with MatchStep: Path retraction and range count.
* TINKERPOP-1548 Traversals can complete before interrupted in TraversalInterruptionComputerTest
* TINKERPOP-1560 Cache in GroovyClassLoader may continue to grow
* TINKERPOP-1561 gremiln-python GraphSONWriter doesn't properly serialize long in Python 3.5
* TINKERPOP-1567 GraphSON deserialization fails with within('a')
* TINKERPOP-1573 Bindings don't work in coalesce
* TINKERPOP-1576 gremlin-python calls non-existent methods
* TINKERPOP-1581 Gremlin-Python driver connection is not thread safe.
* TINKERPOP-1583 PathRetractionStrategy retracts keys that are actually needed
* TINKERPOP-1585 OLAP dedup over non elements
* TINKERPOP-1587 Gremlin Server Subgraph Cardinality Not Respected
* TINKERPOP-1594 LazyBarrierStrategy does not activate with ProfileStep
* TINKERPOP-1605 gremlin-console 3.2.3 -e can no longer take paths relative to current working directory

==== Improvements

* TINKERPOP-887 FastNoSuchElementException hides stack trace in client code
* TINKERPOP-919 Features needs to specify whether 2 vertex properties with same key/value is allowed.
* TINKERPOP-932 Add ability to cancel script execution associated with a Gremlin Server Session
* TINKERPOP-1248 OrderGlobalStep should use local star graph to compute sorts, prior to reduction.
* TINKERPOP-1261 Side-effect group().by() can't handle user-defined maps
* TINKERPOP-1292 TinkerGraphComputer VertexProgramInterceptors
* TINKERPOP-1372 ImmutablePath should not use Java recursion (call stacks are wack)
* TINKERPOP-1433 Add steps to dev docs to help committers get their keys in order
* TINKERPOP-1434 Block calls to traversal side-effects until read is complete
* TINKERPOP-1471 IncidentToAdjacentStrategy use hidden marker to avoid repeated recursion.
* TINKERPOP-1473 Given PathRetractionStrategy, PathProcessorStrategy can be extended to support partial where() inlining.
* TINKERPOP-1482 has(x).has(y) chains should be has(x.and(y))
* TINKERPOP-1490 Provider a Future based Traversal.async(Function<Traversal,V>) terminal step
* TINKERPOP-1502 Chained has()-steps should simply left-append HasContainers in Gremlin-Java.
* TINKERPOP-1507 Pick.any and Pick.none are not in GraphSON or Gremlin-Python
* TINKERPOP-1508 Add choose(predicate,trueTraversal)
* TINKERPOP-1527 Do not override registered strategies in TraversalStrategies.GlobalCache
* TINKERPOP-1530 Consistent use of instance()
* TINKERPOP-1539 Create a ComplexTraversalTest with crazy nested gnarly traversals.
* TINKERPOP-1542 Add Path.isEmpty() with a default implementation.
* TINKERPOP-1562 Migrate ScriptEngine-related code to gremlin-core
* TINKERPOP-1570 Bump to Netty 4.0.42
* TINKERPOP-1582 TraversalOpProcessor does not support custom serializers
* TINKERPOP-1584 Add gryo serializers to support types covered in GraphSON
* TINKERPOP-1588 Added Terminal Steps section to the docs
* TINKERPOP-1589 Re-Introduce CloseableIterator
* TINKERPOP-1590 Create TinkerWorkerMemory and Partitioned Vertices
* TINKERPOP-1600 Consistent use of base 64 encoded bytes for SASL negotiation
* TINKERPOP-1602 Support SSL client certificate authentication
* TINKERPOP-1606 Refactor GroupStep to not have the reduction traversal included in its BiOperator.
* TINKERPOP-1610 Deprecate gremlin-groovy-test provider based tests
* TINKERPOP-1617 Create a SingleIterationStrategy which will do its best to rewrite OLAP traversals to not message pass.

[[release-3-2-3]]
=== TinkerPop 3.2.3 (Release Date: October 17, 2016)

This release also includes changes from <<release-3-1-5, 3.1.5>>.

* Restructured Gremlin-Python's GraphSON I/O package to make it easier for users to register serializers/deserializers. (*breaking*)
* Fixed a bug with `TraversalOpProcessor` that was returning a final result prior to committing the transaction.
* Fixed a bug in `ConnectiveStrategy` where infix and/or was not correctly reasoning on `choose()` `HasNextStep` injections.
* Increased performance of `CredentialGraph` authentication.
* Removed Java 8 stream usage from `TraversalHelper` for performance reasons.
* Fixed a bug in `RepeatStep` where `emit().as('x')` wasn't adding the step labels to the emit-traverser.
* Added `GraphComputing.atMaster(boolean)` to allow steps to know whether they are executing at master or distributed at workers.
* Fixed a bug in OLAP where `DedupGlobalStep` wasn't de-duping local master traversers.
* Added `HasContainerHolder.removeHasContainer()`-method with default `UnsupportedOperationException` implementation.
* `TraversalSource.withComputer()` is simplified to add a `VertexProgramStrategy`. Easier for language variants.
* Fixed a `Set`, `List`, `Map` bug in the various `Translators` where such collections were not being internally translated.
* Fixed a `Bytecode` bug where nested structures (map, list, set) were not being analyzed for bindings and bytecode conversions.
* Fixed a `String` bug in `GroovyTranslator` and `PythonTranslator` where if the string has double-quotes it now uses """ """.
* Added a default `TraversalStrategy.getConfiguration()` which returns the configuration needed to construct the strategy.
* `Computer` instances can be created with `Computer.create(Configuration)` and accessed via `Computer.getConf()`.
* Every `TraversalStrategy` can be created via a `Configuration` and a static `MyStrategy.create(Configuration)`.
* Added language-agnostic `TraversalStrategy` support in `Bytecode`.
* Added `PartitionStrategy.Builder.readPartitions()` and deprecated `PartitionStrategy.Builder.addPartition()`.
* A new version of `LazyBarrierStrategy` has been created and added to the default strategies.
* `FilterRankStrategy` now propagates labels "right" over non-`Scoping` filters.
* Fixed a bug in `ConnectiveP` where nested equivalent connectives should be inlined.
* Fixed a bug in `IncidentToAdjacentStrategy` where `TreeStep` traversals were allowed.
* Fixed a end-step label bug in `MatchPredicateStrategy`.
* Fixed a bug in `MatchPredicateStrategy` where inlined traversals did not have strategies applied to it.
* Fixed a bug in `RepeatUnrollStrategy` where inlined traversal did not have strategies applied to it.
* Fixed padding of prompt in Gremlin Console when the number of lines went beyond a single digit.
* Fixed GraphSON 2.0 namespace for `TinkerGraph` to be "tinker" instead of "gremlin".
* Dropped serialization support in GraphSON 2.0 for `Calendar`, `TimeZone`, and `Timestamp`.
* Added `TraversalHelper.copyLabels()` for copying (or moving) labels form one step to another.
* Added `TraversalHelper.applySingleLevelStrategies()` which will apply a subset of strategies but not walk the child tree.
* Added the concept that hidden labels using during traversal compilation are removed at the end during `StandardVerificationStrategy`. (*breaking*)
* Added `InlineFilterStrategy` which will determine if various `TraversalParent` children are filters and if so, inline them.
* Removed `IdentityRemovalStrategy` from the default listing as its not worth the clock cycles.
* Removed the "!" symbol in `NotStep.toString()` as it is confusing and the `NotStep`-name is sufficient.
* Fixed a bug in `TraversalVertexProgram` (OLAP) around ordering and connectives (i.e. `and()` and `or()`).
* Added `AbstractGremlinProcessTest.checkOrderedResults()` to make testing ordered results easier.
* `AbstractLambdaTraversal` now supports a `bypassTraversal` where it is possible for strategies to redefine such lambda traversals.
* Added an internal utility `ClassFilterStep` which determines if the traverser object's class is an instance of the provided class.
* `ConnectiveStep` extends `FilterStep` and thus, is more appropriately categorized in the step hierarchy.
* `PropertyMapStep` supports a provided traversal for accessing the properties of the element. (*breaking*)
* `SubgraphStrategy` now supports vertex property filtering.
* Fixed a bug in Gremlin-Python `P` where predicates reversed the order of the predicates.
* Added tests to `DedupTest` for the `dedup(Scope, String...)` overload.
* Added more detailed reference documentation for IO formats.
* Fixed a bug in serialization of `Lambda` instances in GraphSON, which prevented their use in remote traversals.
* Fixed a naming bug in Gremlin-Python where `P._and` and `P._or` should be `P.and_` and `P.or_`. (*breaking*)
* `where()` predicate-based steps now support `by()`-modulation.
* Added Gryo serialization for `Bytecode`.
* Moved utility-based serializers to `UtilSerializers` for Gryo - these classes were private and hence this change is non-breaking.
* `TraversalRing` returns a `null` if it does not contain traversals (previously `IdentityTraversal`).
* Deprecated `Graph.Exceptions.elementNotFoundException()` as it was not used in the code base outside of the test suite.
* Fixed a `JavaTranslator` bug where `Bytecode` instructions were being mutated during translation.
* Added `Path` to Gremlin-Python with respective GraphSON 2.0 deserializer.
* `Traversal` and `TraversalSource` now implement `AutoCloseable`.
* Added "keep-alive" functionality to the Java driver, which will send a heartbeat to the server when normal request activity on a connection stops for a period of time.
* Renamed the `empty.result.indicator` preference to `result.indicator.null` in Gremlin Console
* If `result.indicator.null` is set to an empty string, then no "result line" is printed in Gremlin Console.
* Deprecated `reconnectInitialDelay` on the Java driver.
* Added some validations to `Cluster` instance building.
* Produced better errors in `readGraph` of `GryoReader` and `GraphSONReader` if a `Vertex` cannot be found in the cache on edge loading.
* VertexPrograms can now declare traverser requirements, e.g. to have access to the path when used with `.program()`.
* New build options for `gremlin-python` where `-DglvPython` is no longer required.
* Added missing `InetAddress` to GraphSON extension module.
* Added new recipe for "Pagination".
* Added new recipe for "Recommendation".
* Added functionality to Gremlin-Server REST endpoint to forward Exception Messages and Class in HTTP Response
* Gremlin Server `TraversalOpProcessor` now returns confirmation upon `Op` `close`.
* Added `close` method Java driver and Python driver `DriverRemoteTraversalSideEffects`.

==== Bugs

* TINKERPOP-1423 IncidentToAdjacentStrategy should be disabled for tree steps
* TINKERPOP-1440 g:Path needs a GraphSON deserializer in Gremlin-Python
* TINKERPOP-1457 Groovy Lambdas for remote traversals not serializable
* TINKERPOP-1458 Gremlin Server doesn't return confirmation upon Traversal OpProcessor "close" op
* TINKERPOP-1466 PeerPressureTest has been failing recently
* TINKERPOP-1472 RepeatUnrollStrategy does not semi-compile inlined repeat traversal
* TINKERPOP-1476 TinkerGraph does not get typed with the right type name in GraphSON
* TINKERPOP-1495 Global list deduplication doesn't work in OLAP
* TINKERPOP-1500 and/or infix and choose() do not work correctly.
* TINKERPOP-1511 Remote client addV, V()

==== Improvements

* TINKERPOP-790 Implement AutoCloseable on TraversalSource
* TINKERPOP-944 Deprecate Graph.Exceptions.elementNotFound
* TINKERPOP-1189 SimpleAuthenticator over HttpChannelizer makes Gremlin Server pretty slow and consumes more CPU
* TINKERPOP-1249 Gremlin driver to periodically issue ping / heartbeat to gremlin server
* TINKERPOP-1280 VertexPrograms should declare traverser requirements
* TINKERPOP-1330 by()-modulation for where()
* TINKERPOP-1409 Make the "null" return in the gremlin console into something more understandable  *(breaking)*
* TINKERPOP-1431 Documentation generation requires tests to execute on gremlin-python
* TINKERPOP-1437 Add tests for dedup(Scope) in DedupTest
* TINKERPOP-1444 Benchmark bytecode->Traversal creation and implement GremlinServer cache if necessary.
* TINKERPOP-1448 gremlin-python should be Python 2/3 compatible
* TINKERPOP-1449 Streamline gremlin-python build
* TINKERPOP-1455 Provide String-based withStrategy()/withoutStrategy() for language variant usage
* TINKERPOP-1456 Support SubgraphStrategy.vertexProperties().
* TINKERPOP-1460 Deprecate reconnectInitialDelay in Java driver
* TINKERPOP-1464 Gryo Serialization for Bytecode
* TINKERPOP-1469 Get rid of Stream-usage in TraversalHelper
* TINKERPOP-1470 InlineFilterStrategy should try and P.or() has() children in OrSteps.
* TINKERPOP-1486 Improve API of RemoteConnection
* TINKERPOP-1487 Reference Documentation for IO
* TINKERPOP-1488 Make LazyBarrierStrategy part of the default TraversalStrategies *(breaking)*
* TINKERPOP-1492 RemoteStrategy or the RemoteConnection should append a lazy barrier().
* TINKERPOP-1423 IncidentToAdjacentStrategy should be disabled for tree steps
* TINKERPOP-1440 g:Path needs a GraphSON deserializer in Gremlin-Python
* TINKERPOP-1457 Groovy Lambdas for remote traversals not serializable
* TINKERPOP-1458 Gremlin Server doesn't return confirmation upon Traversal OpProcessor "close" op
* TINKERPOP-1466 PeerPressureTest has been failing recently
* TINKERPOP-1472 RepeatUnrollStrategy does not semi-compile inlined repeat traversal
* TINKERPOP-1495 Global list deduplication doesn't work in OLAP
* TINKERPOP-1500 and/or infix and choose() do not work correctly.
* TINKERPOP-1511 Remote client addV, V()

[[release-3-2-2]]
=== TinkerPop 3.2.2 (Release Date: September 6, 2016)

This release also includes changes from <<release-3-1-4, 3.1.4>>.

* Included GraphSON as a default serializer (in addition to Gryo, which was already present) in Gremlin Server if none are defined.
* Added `gremlin-python` package as a Gremlin language variant in Python.
* Added `Bytecode` which specifies the instructions and arguments used to construct a traversal.
* Created an experimental GraphSON representation of `Bytecode` that will be considered unstable until 3.3.0.
* Added `Translator` which allows from the translation of `Bytecode` into some other form (e.g. script, `Traversal`, etc.).
* Added `JavaTranslator`, `GroovyTranslator`, `PythonTranslator`, and `JythonTranslator` for translating `Bytecode` accordingly.
* Added `TranslationStrategy` to `gremlin-test` so translators can be tested against the process test suite.
* Added `Traversal.Admin.nextTraverser()` to get the next result in bulk-form (w/ default implementation).
* Added `TraversalSource.getAnonymousTraversalClass()` (w/ default implementation).
* Added `GremlinScriptEngine` interface which specifies a `eval(Bytecode, Bindings)` method.
* Deprecated `RemoteGraph` in favor of `TraversalSource.withRemote()` as it is more technically correct to tie a remote traversal to the `TraversalSource` than a `Graph` instance.
* `GremlinGroovyScriptEngine` implements `GremlinScriptEngine`.
* Added `GremlinJythonScriptEngine` which implements `GremlinScriptEngine`.
* Removed support for submitting a Java serialized `Traversal` to Gremlin Server.
* Removed a largely internal feature that supported automatic unrolling of traversers in the Gremlin Driver.
* Made it possible to directly initialize `OpProcessor` implementations with server `Settings`.
* Included GraphSON as a default serializer (in addition to Gryo, which was already present) in Gremlin Server if none are defined
* Introduced GraphSON 2.0.
* Deprecated `embedTypes` on the builder for `GraphSONMapper`.
* Bumped to Netty 4.0.40.final.
* Defaulted the `gremlinPool` setting in Gremlin Server to be zero, which will instructs it to use `Runtime.availableProcessors()` for that settings.
* Changed scope of log4j dependencies so that they would only be used in tests and the binary distributions of Gremlin Console and Server.
* Deprecated `Io.Builder.registry()` in favor of the newly introduced `Io.Builder.onMapper()`.
* Added new recipe for "Traversal Induced Values".
* Fixed a potential leak of a `ReferenceCounted` resource in Gremlin Server.
* Added class registrations for `Map.Entry` implementations to `GryoMapper`.
* Added methods to retrieve `Cluster` settings in `gremlin-driver`.
* Fixed a severe bug in `SubgraphStrategy`.
* Deprecated `SubgraphStrategy.Builder.vertexCriterion()/edgeCriterion()` in favor of `vertices()/edges()`.
* Fixed a small bug in `StandardVerificationStrategy` that caused verification to fail when `withPath` was used in conjunction with `ProfileStep`.
* Added color preferences
* Added input, result prompt preferences
* Added multi-line indicator in Gremlin Console

==== Bugs

* TINKERPOP-810 store not visible
* TINKERPOP-1151 slf4j-log4j12 / log4j is only required for testing *(breaking)*
* TINKERPOP-1383 publish-docs.sh might publish to current too early
* TINKERPOP-1390 IdentityRemoveStrategyTest fails randomly
* TINKERPOP-1400 SubgraphStrategy introduces infinite recursion if filter has Vertex/Edge steps.
* TINKERPOP-1405 profile() doesn't like withPath()

==== Improvements

* TINKERPOP-1037 Gremlin shell output coloring
* TINKERPOP-1226 Gremlin Console should :clear automagically after "Display stack trace."
* TINKERPOP-1230 Serialising lambdas for RemoteGraph
* TINKERPOP-1274 GraphSON Version 2.0
* TINKERPOP-1278 Implement Gremlin-Python and general purpose language variant test infrastructure
* TINKERPOP-1285 Gremline console does not differentiate between multi-line and single-line input
* TINKERPOP-1334 Provide a way to pull gremlin.driver.Cluster connection settings.
* TINKERPOP-1347 RemoteConnection needs to provide TraversalSideEffects. *(breaking)*
* TINKERPOP-1373 Default gremlinPool to number of cores
* TINKERPOP-1386 Bump to Netty 4.0.40.Final
* TINKERPOP-1392 Remove support for java serialized Traversal *(breaking)*
* TINKERPOP-1394 Fix links in Recipes doc
* TINKERPOP-1396 Traversal Induced Values Recipe
* TINKERPOP-1402 Impossible for graph implementations to provide a class resolver for Gryo IO
* TINKERPOP-1407 Default serializers for Gremlin Server
* TINKERPOP-1425 Use trailing underscores in gremlin-python

[[release-3-2-1]]
=== TinkerPop 3.2.1 (Release Date: July 18, 2016)

This release also includes changes from <<release-3-1-3, 3.1.3>>.

* `PathProcessor` steps now have the ability (if configured through a strategy) to drop `Traverser` path segments.
* `MatchStep` in OLTP has a lazy barrier to increase the probability of bulking.
* Added `PathRetractionStrategy` which will remove labeled path segments that will no longer be referenced.
* Added `Path.retract()` to support retracting paths based on labels.
* Optimized `ImmutablePath` and `MutablePath` equality code removing significant unnecessary object creation code.
* Bumped to Groovy 2.4.7.
* Added `RepeatUnrollStrategy` to linearize a `repeat()`-traversal if loop amount is known at compile time.
* Fixed a bug in `BranchStep` around child integration during `clone()`.
* Fixed a bug in `AbstractStep` around label set cloning.
* Added `TraversalStrategyPerformanceTest` for verifying the performance gains of optimization-based traversal strategies.
* `TraversalExplanation.prettyPrint()` exists which provides word wrapping and GremlinConsole is smart to use console width to control `toString()`.
* `TraversalOpProcessor` (`RemoteConnection`) uses `HaltedTraverserStrategy` metadata to determine detachment procedure prior to returning results.
* Allow DFS paths in `HADOOP_GREMLIN_LIBS`.
* Added a safer serializer infrastructure for use with `SparkGraphComputer` that uses `KryoSerializer` and the new `GryoRegistrator`.
* Added `HaltedTraverserStrategy` to allow users to get back different element detachments in OLAP.
* Fixed a `NullPointerException` bug around nested `group()`-steps in OLAP.
* Fixed a severe bug around halted traversers in a multi-job OLAP traversal chain.
* Ensure a separation of `GraphComputer` and `VertexProgram` configurations in `SparkGraphComputer` and `GiraphGraphComputer`.
* `PeerPressureVertexProgram` now supports dynamic initial vote strength calculations.
* Added `EmptyMemory` for ease of use when no memory exists.
* Updated `VertexComputing.generateProgram()` API to include `Memory`. *(breaking)*
* `ImmutablePath.TailPath` is now serializable like `ImmutablePath`.
* Added `ConfigurationCompilerProvider` which allows fine-grained control of some of the internal `GremlinGroovyScriptEngine` settings at the Groovy compilation level.
* Introduced the `application/vnd.gremlin-v1.0+gryo-lite` serialization type to Gremlin Server which users "reference" elements rather than "detached".
* `GryoMapper` allows overrides of existing serializers on calls to `addCustom` on the builder.
* Added a traversal style guide to the recipes cookbook.
* Fixed a bug in master-traversal traverser propagation.
* Added useful methods for custom `VertexPrograms` to be used with `program()`-step.
* Increased the test coverage around traverser propagation within a multi-job OLAP traversal.
* Added tests to validate the status of a transaction immediately following calls to close.
* Added tests to ensure that threaded transactions cannot be re-used.
* `GraphFilter` helper methods are now more intelligent when determining edge direction/label legality.
* Added `GraphFilterStrategy` to automatically construct `GraphFilters` via traversal introspection in OLAP.
* Updated the Gephi Plugin to support Gephi 0.9.x.
* Increased the testing and scope of `TraversalHelper.isLocalStarGraph()`.
* Changed signature of `get_g_VXlistXv1_v2_v3XX_name` and `get_g_VXlistX1_2_3XX_name` of `VertexTest` to take arguments for the `Traversal` to be constructed by extending classes.
* Added `VertexProgramInterceptor` interface as a general pattern for `GraphComputer` providers to use for bypassing `GraphComputer` semantics where appropriate.
* Added `SparkStarBarrierInterceptor` that uses Spark DSL for local star graph traversals that end with a `ReducingBarrierStep`.
* Added `SparkInterceptorStrategy` which identifies which interceptor to use (if any) given the submitted `VertexProgram`.
* Added `SparkSingleIterationStrategy` that does not partition nor cache the graph RDD if the traversal does not message pass.
* Added more helper methods to `TraversalHelper` for handling scoped traversal children.
* Deprecated all "performance" tests based on "JUnit Benchmarks".
* `SparkGraphComputer` no longer shuffles empty views or empty outgoing messages in order to save time and space.
* `TraversalVertexProgram` no longer maintains empty halted traverser properties in order to save space.
* Added `List<P<V>>` constructors to `ConnectiveP`, `AndP`, and `OrP` for ease of use.
* Added support for interactive (`-i`) and execute (`-e`) modes for Gremlin Console.
* Displayed line numbers for script execution failures of `-e` and `-i`.
* Improved messaging around script execution errors in Gremlin Console.
* Added "help" support to Gremlin Console with the `-h` flag.
* Added options to better control verbosity of Gremlin Console output with `-Q`, `-V` and `-D`.
* Deprecated the `ScriptExecutor` - the `-e` option to `gremlin.sh` is now handled by `Console`.
* `Traversal` now allows cancellation with `Thread.interrupt()`.
* Added a Gremlin language variant tutorial teaching people how to embed Gremlin in a host programming language.

==== Bugs

* TINKERPOP-1281 Memory.HALTED_TRAVERSER transience is not sound.
* TINKERPOP-1305 HALTED_TRAVERSERS hold wrong information
* TINKERPOP-1307 NPE with OLTP nested group() in an OLAP group() traversal
* TINKERPOP-1323 ComputerVerificationStrategy fails for nested match() steps
* TINKERPOP-1341 UnshadedKryoAdapter fails to deserialize StarGraph when SparkConf sets spark.rdd.compress=true whereas GryoSerializer works
* TINKERPOP-1348 TraversalInterruptionTest success dependent on iteration order

==== Improvements

* TINKERPOP-818 Consider a P.type()
* TINKERPOP-946 Traversal respecting Thread.interrupt()
* TINKERPOP-947 Enforce semantics of threaded transactions as manual *(breaking)*
* TINKERPOP-1059 Add test to ensure transaction opening happens at read/write and not on close *(breaking)*
* TINKERPOP-1071 Enhance pre-processor output
* TINKERPOP-1091 Get KryoSerializer to work natively. *(breaking)*
* TINKERPOP-1120 If there is no view nor messages, don't create empty views/messages in SparkExecutor
* TINKERPOP-1144 Improve ScriptElementFactory
* TINKERPOP-1155 gremlin.sh -e doesn't log line numbers for errors
* TINKERPOP-1156 gremlin.sh could use a help text
* TINKERPOP-1157 gremlin.sh should allow you to execute a script and go interactive on error or completion
* TINKERPOP-1232 Write a tutorial demonstrating the 3 ways to write a Gremlin language variant.
* TINKERPOP-1254 Support dropping traverser path information when it is no longer needed.
* TINKERPOP-1268 Improve script execution options for console *(breaking)*
* TINKERPOP-1273 Deprecate old performance tests
* TINKERPOP-1276 Deprecate serializedResponseTimeout
* TINKERPOP-1279 Add Iterable<V> parameter constructor to ConnectiveP subclasses
* TINKERPOP-1282 Add more compliance tests around how memory and vertex compute keys are propagated in chained OLAP.
* TINKERPOP-1286 Add Recipes documentation
* TINKERPOP-1288 Support gremlin.spark.skipPartitioning configuration.
* TINKERPOP-1290 Create VertexProgramInterceptor as a pattern for GraphComputer strategies.
* TINKERPOP-1293 Implement GraphFilterStrategy as a default registration for GraphComputer
* TINKERPOP-1294 Deprecate use of junit-benchmarks
* TINKERPOP-1297 Gephi plugin on Gephi 0.9.x  *(breaking)*
* TINKERPOP-1299 Refactor TraversalVertexProgram to make it easier to understand.
* TINKERPOP-1308 Serialize to "reference" for Gremlin Server
* TINKERPOP-1310 Allow OLAP to return properties as Detached
* TINKERPOP-1321 Loosen coupling between TinkerPop serialization logic and shaded Kryo
* TINKERPOP-1322 Provide fine-grained control of CompilerConfiguration
* TINKERPOP-1328 Provide [gremlin-python] as an code executor in docs
* TINKERPOP-1331 HADOOP_GREMLIN_LIBS can only point to local file system
* TINKERPOP-1332 Improve .explain() Dialogue
* TINKERPOP-1338 Bump to Groovy 2.4.7
* TINKERPOP-1349 RepeatUnrollStrategy should unroll loops while maintaining equivalent semantics.
* TINKERPOP-1355 Design HasContainer for extension

[[release-3-2-0-incubating]]
=== TinkerPop 3.2.0 (Release Date: April 8, 2016)

This release also includes changes from <<release-3-1-2-incubating, 3.1.2-incubating>>.

* Bumped to Neo4j 2.3.3.
* Renamed variable `local` to `fs` in `HadoopGremlinPlugin` to avoid a naming conflict with `Scope.local`. *(breaking)*
* Added `GraphTraversal.optional()` which will use the inner traversal if it returns results, else it won't.
* `GroupStep` and `GroupSideEffectStep` make use of mid-traversal reducers to limit memory consumption in OLAP.
* Added `GraphTraversal.program(VertexProgram)` to allow arbitrary user vertex programs in OLAP.
* Added `GraphTraversal.project()` for creating a `Map<String,E>` given the current traverser and an arbitrary number of `by()`-modulators.
* `HADOOP_GREMLIN_LIBS` can now reference a directory in HDFS and will be used if the directory does not exist locally.
* Added `gremlin-benchmark` module with JMH benchmarking base classes that can be used for further benchmark development.
* `TraversalStrategies.GlobalCache` supports both `Graph` and `GraphComputer` strategy registrations.
* `select("a","b").by("name").by("age")`-style traversals now work in OLAP with new `PathProcessorStrategy`.
* `DedupGlobalStep` can now handle star-bound `by()`-modulators and scoped keys on `GraphComputer`.
* Added `Computer` which is a builder for `GraphComputers` that is serializable.
* `PersistedOutputRDD` now implements `PersistResultGraphAware` and thus, no more unneeded warnings when using it.
* Renamed `StandardTraversalMetrics` to `DefaultTraversalMetrics` given the `DefaultXXX`-convention throughout. *(breaking)*
* Bumped to Apache Hadoop 2.7.2.
* Fixed a bug around profiling and nested traversals.
* Added `gremlin.hadoop.defaultGraphComputer` so users can use `graph.compute()` with `HadoopGraph`.
* Added `gremlin.hadoop.graphReader` and `gremlin.hadoop.graphWriter` which can handled `XXXFormats` and `XXXRDDs`.
* Deprecated `gremlin.hadoop.graphInputFormat`, `gremlin.hadoop.graphOutputFormat`, `gremlin.spark.graphInputRDD`, and `gremlin.spark.graphOutputRDD`.
* If no configuration is provided to `HadoopPools` it uses the default configuration to create a pool once and only once per JVM.
* Implemented `RemoteGraph`, `RemoteConnection`, and `RemoteStrategy`.
* Added validation to `GryoMapper` Kryo identifiers before construction to prevent accidental duplicates.
* Added `GraphStep.addIds()` which is useful for `HasContainer` "fold ins."
* Added a static `GraphStep.processHashContainerIds()` helper for handling id-based `HasContainers`.
* `GraphStep` implementations should have `g.V().hasId(x)` and `g.V(x)` compile equivalently. *(breaking)*
* Optimized `ExpandableStepIterator` with simpler logic and increased the likelihood of bulking.
* Optimized `TraverserRequirement` calculations.
* `Step.addStart()` and `Step.addStarts()` now take `Traverser.Admin<S>` and `Traverser.Admin<S>`, respectively. *(breaking)*
* `Step.processNextStart()` and `Step.next()` now return `Traverser.Admin<E>`. *(breaking)*
* `Traversal.addTraverserRequirement()` method removed. *(breaking)*
* Fixed a `hashCode()` bug in `OrderGlobalStep` and `OrderLocalStep`.
* Added `OrderLimitStrategy` which will ensure that partitions are limited before being merged in OLAP.
* `ComparatorHolder` now separates the traversal from the comparator. *(breaking)*
* Bumped to Apache Spark 1.6.1.
* If no Spark serializer is provided then `GryoSerializer` is the default, not `JavaSerializer`.
* Added `Operator.sumLong` as a optimized binary operator intended to be used by `Memory` reducers that know they are dealing with longs.
* Traversers from `ComputerResultStep` are no longer attached. Attaching is only used in TinkerPop's test suite via `System.getProperties()`.
* Fixed a `hashCode()`/`equals()` bug in `MessageScope`.
* Fixed a severe `Traversal` cloning issue that caused inconsistent `TraversalSideEffects`.
* `TraversalSideEffects` remain consistent and usable across multiple chained OLAP jobs.
* Added `MemoryTraversalSideEffects` which wraps `Memory` in a `TraversalSideEffects` for use in OLAP.
* `TraversalSideEffects` are now fully functional in OLAP save that an accurate global view is possible at the start of an iteration (not during).
* Updated the `TraversalSideEffects` API to support registered reducers and updated `get()`-semantics. *(breaking)*
* Split existing `profile()` into `ProfileStep` and `ProfileSideEffectStep`.
* The `profile()`-step acts like a reducing barrier and emits `TraversalMetrics` without the need for `cap()`. *(breaking)*
* Added `LocalBarrier` interface to allow traversers to remain distributed during an iteration so as to reduce cluster traffic.
* Added `NoOpBarrierStep` as a `LocalBarrier` implementation of `LambdaCollectingBarrierStep(noOp)`.
* `AggregateStep` implements `LocalBarrier` and thus, doesn't needlessly communicate its barrier traversers.
* Fixed an OLAP-based `Barrier` synchronization bug.
* Fixed a semantic bug in `BranchStep` (and inheriting steps) where barriers reacted locally. *(breaking)*
* Added `MemoryComputeKey` for specification of `Memory` keys in `VertexProgram`. *(breaking)*
* Added `VertexComputeKey` for specification of vertex compute properties in `VertexProgram`. *(breaking)*
* Added `and`, `or`, and `addAll` to `Operator`.
* `Memory` API changed to support setting and adding values for reduction. *(breaking)*
* `Memory` keys can be marked as broadcast and only those values are sent to workers on each iterator.
* `Memory` keys can be marked transient and thus deleted at the end of the OLAP job.
* Vertex compute keys can be marked transient and thus deleted at the end of the OLAP job.
* `VertexProgram` API changed to support `MemoryComputeKey` and `VertexComputeKey`. *(breaking)*
* `TraversalVertexProgram` able to execute OLAP and OLTP traversal sections dynamically within the same job.
* Removed `FinalGet` interface as all post processing of reductions should be handled by the reducing step explicitly. *(breaking)*
* Simplified all `SupplyingBarrierStep` implementations as they no longer require `MapReduce` in OLAP.
* Simplified all `CollectingBarrierStep` implementations as they no longer require `MapReduce` in OLAP.
* Simplified all `ReducingBarrierStep` implementations as they no longer require `MapReduce` in OLAP.
* All steps in OLAP that used `MapReduce` now use `Memory` to do their reductions which expands the list of legal traversals.
* `GroupStep` simplified with `GroupHelper.GroupMap` no longer being needed. Related to the removal of `FinalGet`.
* OLAP side-effects that are no longer generated by `MapReduce` are simply stored in `ComputerResult.Memory` w/ no disk persistence needed. *(breaking)*
* Added `Generate` step interface which states that there could be a final generating phase to a side-effect or reduction (e.g. `GroupStep`).
* `Barrier` step interface is now the means by which non-parallel steps communicate with their counterparts in OLAP.
* Added `MemoryComputing` step interface which states that the step uses `MemoryComputeKeys` for its computation in OLAP.
* Added `PeerPressureVertexProgramStep` and `GraphTraversal.peerPressure()`.
* Added `PureTraversal` for handling pure and compiled versions of a `Traversal`. Useful in OLAP.
* Added `ScriptTraversal` which allows for delayed compilation of script-based `Traversals`.
* Simplified `VertexProgram` implementations with a `PureTraversal`-model and deprecated `ConfigurationTraversal`.
* Simplified script-based `Traversals` via `ScriptTraversal` and deprecated `TraversalScriptFunction` and `TraversalScriptHelper`.
* Added `TimesModulating` interface which allows the `Step` to decide how a `times()`-modulation should be handled.
* Added `ByModulating` interface which allows the `Step` to decide how a `by()`-modulation should be handled. *(breaking)*
* Simplified the `by()`-modulation patterns of `OrderGlobalStep` and `OrderLocalStep`.
* Added `GraphComputerTest.shouldSupportPreExistingComputeKeys()` to ensure existing compute keys are "revived." *(breaking)*
* Added `GraphComputerTest.shouldSupportJobChaining()` to ensure OLAP jobs can be linearly chained. *(breaking)*
* Fixed a bug in both `SparkGraphComputer` and `GiraphGraphComputer` regarding source data access in job chains.
* Expanded job chaining test coverage for `GraphComputer` providers.
* Added `TraversalHelper.onGraphComputer(traversal)`.
* `MapReduce.map()` no longer has a default implementation. This method must be implemented. *(breaking)*
* `TraversalVertexProgram` can work without a `GraphStep` start.
* Added `PageRankVertexProgramStep` and `GraphTraversal.pageRank()`.
* Added `TraversalVertexProgramStep` to support OLAP traversal job chaining.
* Added `VertexProgramStrategy` which compiles multiple OLAP jobs into a single traversal.
* Simplified the comparator model in `OrderGlobalStep` and `OrderLocalStep`.
* Refactored `TraversalSource` model to allow fluent-method construction of `TraversalSources`.
* Deprecated the concept of a `TraversalSource.Builder`.
* Removed the concept of a `TraversalEngine`. All `Traversal` modulations are now mediated by `TraversalStrategies`. *(breaking)*
* Added `SideEffectStrategy` for registering sideEffects in a spawned `Traversal`.
* Added `SackStrategy` for registering a sack for a spawned `Traversal`.
* Added `RequirementsStrategy` and `RequirementsStep` for adding dynamic `TraverserRequirements` to a `Traversal`.
* Removed `EngineDependentStrategy`.
* Renamed step interface `EngineDependent` to `GraphComputing` with method `onGraphComputer()`. *(breaking)*
* Cleaned up various `TraversalStrategy` tests now that `TraversalEngine` no longer exists.
* Added `GraphFilter` to support filtering out vertices and edges that won't be touched by an OLAP job.
* Added `GraphComputer.vertices()` and `GraphComputer.edges()` for `GraphFilter` construction. *(breaking)*
* `SparkGraphComputer`, `GiraphGraphComputer`, and `TinkerGraphComputer` all support `GraphFilter`.
* Added `GraphComputerTest.shouldSupportGraphFilter()` which verifies all filtered graphs have the same topology.
* Added `GraphFilterAware` interface to `hadoop-gremlin/` which tells the OLAP engine that the `InputFormat` handles filtering.
* `GryoInputFormat` and `ScriptInputFormat` implement `GraphFilterAware`.
* Added `GraphFilterInputFormat` which handles graph filtering for `InputFormats` that are not `GraphFilterAware`.
* Fixed a bug in `TraversalHelper.isLocalStarGraph()` which allowed certain illegal traversals to pass.
* Added `TraversalHelper.isLocalProperties()` to verify that the traversal does not touch incident edges.
* `GraphReader` I/O interface now has `Optional<Vertex> readGraph(InputStream, GraphFilter)`. Default `UnsupportedOperationException`.
* `GryoReader` does not materialize edges that will be filtered out and this greatly reduces GC and load times.
* Created custom `Serializers` for `SparkGraphComputer` message-passing classes which reduce graph sizes significantly.

==== Bugs

* TINKERPOP-951 Barrier steps provide unexpected results in Gremlin OLAP
* TINKERPOP-1057 GroupSideEffectStep doesn't use provided maps
* TINKERPOP-1103 Two objects fighting for local variable name in Gremlin Console *(breaking)*
* TINKERPOP-1149 TraversalXXXSteps Aren't Providing SideEffects
* TINKERPOP-1181 select(Column) should not use a LambdaMapStep
* TINKERPOP-1188 Semantics of BarrierSteps in TraversalParent global traversals is wrong. *(breaking)*
* TINKERPOP-1194 explain() seems broken
* TINKERPOP-1217 Repeated Logging of "The HadoopPools has not been initialized, using the default pool"

==== Improvements

* TINKERPOP-570 [Proposal] Provide support for OLAP to OLTP to OLAP to OLTP
* TINKERPOP-575 Implement RemoteGraph
* TINKERPOP-813 [Proposal] Make the Gremlin Graph Traversal Machine and Instruction Set Explicit
* TINKERPOP-872 Remove GroupCountStep in favor of new Reduce-based GroupStep
* TINKERPOP-890 Remove the concept of branch/ package. *(breaking)*
* TINKERPOP-958 Improve usability of .profile() step.
* TINKERPOP-962 Provide "vertex query" selectivity when importing data in OLAP. *(breaking)*
* TINKERPOP-968 Add first class support for an optional traversal
* TINKERPOP-971 TraversalSource should be fluent like GraphComputer *(breaking)*
* TINKERPOP-1016 Replace junit-benchmarks with JMH
* TINKERPOP-1021 Deprecate Order.valueIncr, Order.valueDecr, Order.keyIncr, and Order.keyDecr *(breaking)*
* TINKERPOP-1032 Clean up the conf/hadoop configurations
* TINKERPOP-1034 Bump to support Spark 1.5.2
* TINKERPOP-1069 Support Spark 1.6.0
* TINKERPOP-1082 INPUT_RDD and INPUT_FORMAT are bad, we should just have one key.
* TINKERPOP-1112 Create GryoSerializers for the Spark Payload classes.
* TINKERPOP-1121 FileSystemStorage needs to be smart about /.
* TINKERPOP-1132 Messenger.receiveMessages() Iterator should .remove().
* TINKERPOP-1140 TraversalVertexProgramStep in support of OLAP/OLTP conversions.
* TINKERPOP-1153 Add ByModulating and TimesModulating interfaces.
* TINKERPOP-1154 Create a ScriptTraversal which is Serializable and auto-compiles.
* TINKERPOP-1162 Add VertexProgram.getTransientComputeKeys() for removing scratch-data. *(breaking)*
* TINKERPOP-1163 GraphComputer's can have TraversalStrategies.
* TINKERPOP-1164 ReducingBarriersSteps should use ComputerMemory, not MapReduce.
* TINKERPOP-1166 Add Memory.reduce() as option to Memory implementations. *(breaking)*
* TINKERPOP-1173 If no Serializer is provided in Configuration, use GryoSerializer by default (Spark)
* TINKERPOP-1180 Add more optimized binary operators to Operator.
* TINKERPOP-1192 TraversalSideEffects should support registered reducers (binary operators).
* TINKERPOP-1193 Add a LocalBarrier interface.
* TINKERPOP-1199 Use "MicroMetrics" as the mutator of the TraversalMetrics.
* TINKERPOP-1206 ExpandableIterator can take a full TraverserSet at once -- Barriers.
* TINKERPOP-1209 ComparatorHolder should returns a Pair<Traversal,Comparator>. *(breaking)*
* TINKERPOP-1210 Provide an OrderLimitStep as an optimization.
* TINKERPOP-1219 Create a test case that ensures the provider's compilation of g.V(x) and g.V().hasId(x) is identical *(breaking)*
* TINKERPOP-1222 Allow default GraphComputer configuration
* TINKERPOP-1223 Allow jars in gremlin.distributedJars to be read from HDFS
* TINKERPOP-1225 Do a "rolling reduce" for GroupXXXStep in OLAP.
* TINKERPOP-1227 Add Metrics for the TraversalOpProcessor
* TINKERPOP-1234 program() step that takes arbitrary vertex programs
* TINKERPOP-1236 SelectDenormalizationStrategy for select().by(starGraph) in OLAP.
* TINKERPOP-1237 ProjectMap: For the Love of Die Faterland
* TINKERPOP-1238 Re-use Client instances in RemoteGraph tests

== TinkerPop 3.1.0 (A 187 On The Undercover Gremlinz)

image::https://raw.githubusercontent.com/apache/tinkerpop/master/docs/static/images/gremlin-gangster.png[width=185]

[[release-3-1-8]]
=== TinkerPop 3.1.8 (Release Date: August 21, 2017)

* Fixed a `MessageScope` bug in `TinkerGraphComputer`.
* Fixed a bug in `BigDecimal` divisions in `NumberHelper` that potentially threw an `ArithmeticException`.
* Non-deserializable exceptions no longer added to ScriptRecordReader IOExceptions.

==== Bugs

* TINKERPOP-1519 TinkerGraphComputer doesn't handle multiple MessageScopes in single iteration
* TINKERPOP-1736 Sack step evaluated by Groovy interprets numbers in an unexpected way
* TINKERPOP-1754 Spark can not deserialise some ScriptRecordReader parse exceptions

[[release-3-1-7]]
=== TinkerPop 3.1.7 (Release Date: June 12, 2017)

* Configured Modern and The Crew graphs to work with a integer `IdManager` when `TinkerFactory.createXXX()` is called.
* Added XSLT transform option to convert TinkerPop 2.x GraphML to 3.x GraphML.
* Added validation to `StarVertexProperty`.
* Bumped to Jackson 2.8.7.
* Fixed `EventStrategy` so that newly added properties trigger events with the name of the key that was added.
* Drop use of jitpack for the jbcrypt artifact - using the official one in Maven Central.
* Bumped to Groovy 2.4.11.

==== Improvements

* TINKERPOP-1504 MutationListener doesn't provide property key on property additions
* TINKERPOP-1608 TP2-to-TP3 GraphML XSLT
* TINKERPOP-1633 Use org.mindrot:jbcrypt v0.4
* TINKERPOP-1645 Bump to Groovy 2.4.9
* TINKERPOP-1654 Upgrade to jackson-databind 2.8.6+ in gremlin-shaded
* TINKERPOP-1659 Docker build should use maven settings.xml
* TINKERPOP-1664 StarVertexProperty#property should throw an NPE if the value is null

[[release-3-1-6]]
=== TinkerPop 3.1.6 (Release Date: February 3, 2017)

* Fixed bug in `IncidentToAdjacentStrategy`, it was missing some invalidating steps.
* Returned a confirmation on session close from Gremlin Server.
* Use non-default port for running tests on Gremlin Server.
* Fully shutdown metrics services in Gremlin Server on shutdown.
* Deprecated `tryRandomCommit()` in `AbstractGremlinTest` - the annotation was never added in 3.1.1, and was only deprecated via javadoc.
* Minor fixes to various test feature requirements in `gremlin-test`.
* Allow developers to pass options to `docker run` with TINKERPOP_DOCKER_OPTS environment variable

==== Bugs

* TINKERPOP-1493 Groovy project doesn't build on Windows
* TINKERPOP-1545 IncidentToAdjacentStrategy is buggy

==== Improvements

* TINKERPOP-1538 Gremlin Server spawned by test suites should use a different port
* TINKERPOP-1544 Return a confirmation of session close
* TINKERPOP-1556 Allow Hadoop to run on IPv6 systems
* TINKERPOP-1557 Improve docker build time with this one weird trick!
* TINKERPOP-1598 Bump to Grovy 2.4.8

[[release-3-1-5]]
=== TinkerPop 3.1.5 (Release Date: October 17, 2016)

* Improved handling of `Cluster.close()` and `Client.close()` to prevent the methods from hanging.
* Fixed a bug in `NotStep` where child requirements were not being analyzed.
* Fixed output redirection and potential memory leak in `GremlinGroovyScriptEngine`.
* Corrected naming of `g_withPath_V_asXaX_out_out_mapXa_name_it_nameX` and `g_withPath_V_asXaX_out_mapXa_nameX` in `MapTest`.
* Improved session cleanup when a close is triggered by the client.
* Removed the `appveyor.yml` file as the AppVeyor build is no longer enabled by Apache Infrastructure.
* Fixed TinkerGraph which was not saving on `close()` if the path only consisted of the file name.
* Fixed a bug in `RangeByIsCountStrategy` which didn't use the `NotStep` properly.

==== Bugs

* TINKERPOP-1158 gremlin.sh -v emits log4j initialization errors
* TINKERPOP-1391 issue with where filter
* TINKERPOP-1442 Killing session should make better attempt to cleanup
* TINKERPOP-1451 TinkerGraph persistence cannot handle a single file name as the graph location
* TINKERPOP-1467 Improve close() operations on the Java driver
* TINKERPOP-1478 Propogate ScriptEngine fixes from groovy to GremlinGroovyScriptEngine
* TINKERPOP-1512 gremlin-server-classic.yaml is broken

==== Improvements

* TINKERPOP-927 bin/publish-docs.sh should only upload diffs.
* TINKERPOP-1264 Improve BLVP docs
* TINKERPOP-1477 Make DependencyGrabberTest an integration test

[[release-3-1-4]]
=== TinkerPop 3.1.4 (Release Date: September 6, 2016)

* Improved the error provided by a client-side session if no hosts were available.
* Fixed a bug in `PropertiesTest` which assumed long id values.
* Fixed a bug in `StarGraph` around self-edges.
* Fixed a potential leak of a `ReferenceCounted` resource in Gremlin Server.
* Renamed distributions to make the prefix "apache-tinkerpop-" as opposed to just "apache-".
* Fixed a problem (previously thought resolved on 3.1.3) causing Gremlin Server to lock up when parallel requests were submitted on the same session if those parallel requests included a script that blocked indefinitely.
* Fixed bug in `TailGlobalStep` where excess bulk was not accounted for correctly.

==== Bugs

* TINKERPOP-1350 Server locks when submitting parallel requests on session
* TINKERPOP-1375 Possible ByteBuf leak for certain transactional scenarios
* TINKERPOP-1377 Closing a remote in "console mode" has bad message
* TINKERPOP-1379 unaccounted excess in TailGlobalStep
* TINKERPOP-1397 StarVertex self edge has buggy interaction with graph filters
* TINKERPOP-1419 Wrong exception when a SessionedClient is initialized with no available host

==== Improvements

* TINKERPOP-989 Default documentation should be reference/index.html
* TINKERPOP-1376 Rename TinkerPop artifacts
* TINKERPOP-1413 PropertiesTest#g_V_hasXageX_propertiesXnameX assumes that ids are longs
* TINKERPOP-1416 Write Gremlin Server log files somewhere during doc generation
* TINKERPOP-1418 CoreTraversalTests depend on missing functionality

[[release-3-1-3]]
=== TinkerPop 3.1.3 (Release Date: July 18, 2016)

* Fixed bug in `SubgraphStep` where features were not being checked properly prior to reading meta-properties.
* Ensured calls to `Result.hasNext()` were idempotent.
* Avoid hamcrest conflict by using mockito-core instead of mockito-all dependency in `gremlin-test`.
* Fixed bug in `GremlinExecutor` causing Gremlin Server to lock up when parallel requests were submitted on the same session if those parallel requests included a script that blocked indefinitely.
* Changed `GremlinExecutor` timeout scheduling so that the timer would not start until a time closer to the actual start of script evaluation.
* Fixed bug in `SubgraphStrategy` where step labels were not being propogated properly to new steps injected by the strategy.
* Fix incorrect test `FeatureRequirement` annotations.
* Defaulted to `Edge.DEFAULT` if no edge label was supplied in GraphML.
* Fixed bug in `IoGraphTest` causing IllegalArgumentException: URI is not hierarchical error for external graph implementations.
* Fixed bug in `GremlinGroovyScriptEngineFileSandboxTest` resource loading
* Improved `TinkerGraph` performance when iterating vertices and edges.
* Fixed a bug where timeout functions provided to the `GremlinExecutor` were not executing in the same thread as the script evaluation.
* Fixed a bug in the driver where many parallel requests over a session would sometimes force a connection to close and replace itself.
* Graph providers should no longer rely on the test suite to validate that hyphens work for property keys.
* Optimized a few special cases in `RangeByIsCountStrategy`.
* Added more "invalid" variable bindings to the list used by Gremlin Server to validate incoming bindings on requests.
* Fixed a bug where the `ConnectionPool` in the driver would not grow with certain configuration options.
* Fixed a bug where pauses in Gremlin Server writing to an overtaxed client would generate unexpected `FastNoSuchElementException` errors.
* Named the thread pool used by Gremlin Server sessions: "gremlin-server-session-$n".
* Fixed a bug in `BulkSet.equals()` which made itself apparent when using `store()` and `aggregate()` with labeled `cap()`.
* Fixed a bug where `Result.one()` could potentially block indefinitely under certain circumstances.
* Ensured that all asserts of vertex and edge counts were being applied properly in the test suite.
* Fixed bug in `gremlin-driver` where certain channel-level errors would not allow the driver to reconnect.
* `SubgraphStep` now consults the parent graph features to determine cardinality of a property.
* Use of `Ctrl-C` in Gremlin Console now triggers closing of open remotes.
* Bumped SLF4J to 1.7.21 as previous versions suffered from a memory leak.
* Fixed a bug in `Neo4jGraphStepStrategy` where it wasn't defined properly as a `ProviderOptimizationStrategy`.
* Renamed `AndTest.get_g_V_andXhasXage_gt_27X__outE_count_gt_2X_name` to `get_g_V_andXhasXage_gt_27X__outE_count_gte_2X_name` to match the traversal being tested.
* Fixed a self-loop bug in `StarGraph`.
* Added configuration option for disabling `:remote` timeout with `:remote config timeout none`.
* Added `init-tp-spark.sh` to Gremlin Console binary distribution.
* Fixed bug where use of `:x` in a Gremlin Console initialization script would generate a stack trace.
* Added configuration options to Gremlin Driver and Server to override the SSL configuration with an `SslContext`.
* Added driver configuration settings for SSL: `keyCertChainFile`, `keyFile` and `keyPassword`.
* Fixed bug where transaction managed sessions were not properly rolling back transactions for exceptions encountered during script evaluation.
* Fixed bug in `:uninstall` command if the default `/ext` directory was not used.
* Added support to Gremlin Driver to allow either plain text or GSSAPI SASL authentication allowing the client to pass the SASL mechanism in the request.
* Improved dryRun functionality for the docs processor. It's now possible to dry run (or full run) only specific files.
* Added precompile of `ScriptInputFormat` scripts to `ScriptRecordReader` to improve performance.

==== Bugs

* TINKERPOP-906 Install plugin always fails after first unresolved dependency
* TINKERPOP-1088 Preserve Cardinality in Subgraph
* TINKERPOP-1092 Gremlin Console init script with :x throws exception
* TINKERPOP-1139 [Neo4JGraph] GraphTraversal with SubgraphStrategy removes addLabelStep (as("b"))
* TINKERPOP-1196 Calls to Result.one() might block indefinitely
* TINKERPOP-1215 Labeled a SideEffectCapStep cause problems.
* TINKERPOP-1242 ScriptEngineTest randomly hangs indefinately.
* TINKERPOP-1257 Bad SackTest variable use.
* TINKERPOP-1265 Managed Session Eval Exceptions Rollback
* TINKERPOP-1272 Gremlin Console distribution needs bin/init-tp-spark.sh
* TINKERPOP-1284 StarGraph does not handle self-loops correctly.
* TINKERPOP-1300 Many asserts around vertex/edge counts on graphs not applied
* TINKERPOP-1317 IoGraphTest throws error: URI is not hierarchical
* TINKERPOP-1318 java.lang.NoSuchMethodError: org/hamcrest/Matcher.describeMismatch
* TINKERPOP-1319 several FeatureRequirement annotations are incorrect in gremlin-test
* TINKERPOP-1320 GremlinGroovyScriptEngineFileSandboxTest throws error: URI is not hierarchical
* TINKERPOP-1324 Better error for invalid args to addV()
* TINKERPOP-1350 Server locks when submitting parallel requests on session
* TINKERPOP-1351 Number of connections going beyond the pool max size
* TINKERPOP-1352 Connection Pool doesn't always grow
* TINKERPOP-1359 Exception thrown when calling subgraph() on Neo4jGraph
* TINKERPOP-1360 intermittent error in spark-gremlin integration test

==== Improvements

* TINKERPOP-939 Neo4jGraph should support HighAvailability (Neo4jHA).
* TINKERPOP-1003 Setting up latest/current links for bins and docs.
* TINKERPOP-1020 Provide --dryRun selectivity for "half publishing" docs.
* TINKERPOP-1063 TinkerGraph performance enhancements
* TINKERPOP-1229 More Descriptive Messaging for :remote console
* TINKERPOP-1260 Log for validate-distribution.sh
* TINKERPOP-1263 Pass SASL mechanism name through with initial SASL response
* TINKERPOP-1267 Configure Console for no timeout on remote requests
* TINKERPOP-1269 More SSL settings for driver
* TINKERPOP-1295 Precompile ScriptInputFormat scripts once during initialization of ScriptRecordReader
* TINKERPOP-1301 Provide Javadoc for ScriptInput/OutputFormat's
* TINKERPOP-1302 Ctrl-C should kill open remotes in Console
* TINKERPOP-1312 .count().is(0) is not properly optimized
* TINKERPOP-1314 Improve error detection in docs preprocessor
* TINKERPOP-1354 Include all static enum imports in request validation for bindings *(breaking)*

[[release-3-1-2-incubating]]
=== TinkerPop 3.1.2 (Release Date: April 8, 2016)

* Fixed two `NullPointerException`-potential situations in `ObjectWritable`.
* Provided Docker script that allows the execution of several build tasks within a Docker container.
* Added a per-request `scriptEvaluationTimeout` option to the Gremlin Server protocol.
* Changed `DriverRemoteAcceptor` to send scripts as multi-line.
* Fixed a bug in `gremlin-driver` where connections were not returning to the pool after many consecutive errors.
* Fixed a bug where `tree()` did not serialize into GraphSON.
* Bumped to SLF4j 1.7.19.
* Bumped to Apache Hadoop 2.7.2.
* Fixed a bug in `gremlin-driver` where a really fast call to get a `Future` to wait for a result might not register an error raised from the server.
* Fixed a severe bug where `LP_O_OB_P_S_SE_SL_Traverser` was not registered with `GryoMapper`.
* The future from `GremlinExecutor.eval()` is completed after the entire evaluation lifecyle is completed.
* Spark `Memory` uses `collect().iterator()` instead of `toLocalIterator()` to reduce noise in Spark UI.
* Added the `:remote console` option which flips the Gremlin Console into a remote-only mode where all script evaluation is routed to the currently configured remote, which removes the need to use the `:>` command.
* Added `allowRemoteConsole()` to the `RemoteAcceptor` interface.
* The `:remote` for `tinkerpop.server` now includes an option to establish the connection as a "session".
* Provided an implementation for calls to `SessionedClient.alias()`, which formerly threw an `UnsupportedOperationException`.
* Bumped to commons-collections 3.2.2.
* Fixed a bug where `OrderGlobalStep` and `OrderLocalStep` were not incorporating their children's traverser requirements.
* Fixed a compilation bug in `TraversalExplanation`.
* Fixed bug where a session explicitly closed was being closed again by session expiration.
* Improved the recovery options for `gremlin-driver` after failed requests to Gremlin Server.
* Added `maxWaitForSessionClose` to the settings for `gremlin-driver`.
* Bumped to Netty 4.0.34.Final.
* Added "interpreter mode" for the `ScriptEngine` and Gremlin Server which allows variables defined with `def` or a type to be recognized as "global".
* Bumped to Apache Groovy 2.4.6.
* Added the `gremlin-archetype-server` archetype that demonstrates
* Added the `gremlin-archetype-tinkergraph` archetype that demonstrates a basic project that uses TinkerGraph.
* Added `gremlin-archetype` module to house TinkerPop "examples".
* Fixed a condition where `ConnectionPool` initialization in the driver would present a `NullPointerException` on initialization if there were errors constructing the pool in full.
* Fixed a bug in the round-robin load balancing strategy in the driver would waste requests potentially sending messages to dead hosts.
* Added new Provider Documentation book - content for this book was extracted from the reference documentation.
* Fixed a bug where multiple "close" requests were being sent by the driver on `Client.close()`.
* Fixed an `Property` attach bug that shows up in serialization-based `GraphComputer` implementations.
* Fixed a pom.xml bug where Gremlin Console/Server were not pulling the latest Neo4j 2.3.2.
* Fixed bug in "round robin" load balancing in `gremlin-driver` where requests were wrongly being sent to the same host.
* Prevented the spawning of unneeded reconnect tasks in `gremlin-driver` when a host goes offline.
* Fixed bug preventing `gremlin-driver` from reconnecting to Gremlin Server when it was restarted.
* Better handled errors that occurred on commits and serialization in Gremlin Server to first break the result iteration loop and to ensure commit errors were reported to the client.
* Added GraphSON serializers for the `java.time.*` classes.
* Improved the logging of the Gremlin Server REST endpoint as it pertained to script execution failures.
* `TraversalExplanation` is now `Serializable` and compatible with GraphSON and Gryo serialization.
* Fixed a problem with global bindings in Gremlin Server which weren't properly designed to handle concurrent modification.
* Deprecated `ScriptElementFactory` and made the local `StarGraph` globally available for ``ScriptInputFormat``'s `parse()` method.
* Improved reusability of unique test directory creation in `/target` for `AbstractGraphProvider`, which was formerly only available to Neo4j, by adding `makeTestDirectory()`.
* Optimized memory-usage in `TraversalVertexProgram`.
* `Graph` instances are not merely "closed" at the end of tests, they are "cleared" via `GraphProvider.clear()`, which should in turn cleans up old data for an implementation.
* Expanded the Gremlin Server protocol to allow for transaction management on in-session requests and updated the `gremlin-driver` to take advantage of that.
* Greatly reduced the amount of objects required in OLAP for the `ReducingBarrierStep` steps.
* Improved messages for the different distinct "timeouts" that a user can encounter with Gremlin Server.

==== Bugs

* TINKERPOP-1041 StructureStandardTestSuite has file I/O issues on Windows
* TINKERPOP-1105 SparkGraphComputer / Null Pointer Exceptions for properties traversals
* TINKERPOP-1106 Errors on commit in Gremlin Server don't register as exception on driver
* TINKERPOP-1125 RoundRobin load balancing always uses the second Host when size = 2
* TINKERPOP-1126 A single Host spawns many reconnect tasks
* TINKERPOP-1127 client fails to reconnect to restarted server
* TINKERPOP-1146 IoTest are not clearing the db after the test run
* TINKERPOP-1148 ConcurrentModificationException with bindings in Gremlin Server
* TINKERPOP-1150 Update pom file dependencies to work with Neo4j 2.3.2
* TINKERPOP-1159 Client sends multiple session close messages per host
* TINKERPOP-1168 Switch plugins in docs preprocessor
* TINKERPOP-1172 Reconnect to Gremlin Server previously marked as dead
* TINKERPOP-1175 Anonymous traversals can't be explained
* TINKERPOP-1184 Sessions not being closed properly
* TINKERPOP-1216 OrderStep or O_Traverser is broken
* TINKERPOP-1239 Excessive continual failure for requests can cause TimeoutException in driver
* TINKERPOP-1245 Gremlin shell starts incorrectly on OS X due to awk difference
* TINKERPOP-1251 NPE in ObjectWritable.toString
* TINKERPOP-1252 Failed Neo4j transaction can leave Neo4jTransaction in inconsistent state

==== Improvements

* TINKERPOP-732 gremlin-server GraphSON serializer issue with tree()
* TINKERPOP-916 Develop a better "simple" driver for testing and example purposes
* TINKERPOP-937 Extract the implementations sections of the primary documentation to its own book
* TINKERPOP-956 Connection errors tend to force a complete close of the channel
* TINKERPOP-1039 Enable auto-commit for session'd requests.
* TINKERPOP-1068 Bump to support jbcrypt-0.4m.jar
* TINKERPOP-1080 Bump Netty version - 4.0.34.Final
* TINKERPOP-1085 Establish TinkerPop "example" projects
* TINKERPOP-1096 Support aliasing for sessions in Gremlin Server
* TINKERPOP-1097 Gremlin Console supporting sessions
* TINKERPOP-1107 Provide a way to support global variables with sandboxing enabled
* TINKERPOP-1109 Make Gremlin Console better suited for system level installs
* TINKERPOP-1131 TraversalVertexProgram traverser management is inefficient memory-wise.
* TINKERPOP-1135 Improve GraphSON representation of java.time.* classes
* TINKERPOP-1137 Deprecate ScriptElementFactory and make star graph globally available
* TINKERPOP-1138 Improve messaging on server timeouts
* TINKERPOP-1147 Add serialization for TraversalExplanation
* TINKERPOP-1160 Add timeout configuration for time to wait for connection close
* TINKERPOP-1165 Tooling Support: Compile with -parameters
* TINKERPOP-1176 Bump Groovy version - 2.4.6
* TINKERPOP-1177 Improve documentation around Spark's storage levels
* TINKERPOP-1197 Document Gremlin Server available metrics
* TINKERPOP-1198 Bump commons-collections to 3.2.2
* TINKERPOP-1213 missing docs for has(label, key, value)
* TINKERPOP-1218 Usage of toLocalIterator Produces large amount of Spark Jobs

[[release-3-1-1-incubating]]
=== TinkerPop 3.1.1 (Release Date: February 8, 2016)

* Made `GryoRecordReader` more robust to 0 byte record splits.
* Fixed a constructor/serialization bug in `LP_O_OB_S_SE_SL_Traverser`.
* Added a lazy iterator, memory safe implementation of MapReduce to `SparkGraphComputer`.
* Added `MapReduce.combine()` support to `SparkGraphComputer`.
* Bumped to Neo4j 2.3.2.
* Fixed Java comparator contract issue around `Order.shuffle`.
* Optimized a very inefficient implementation of `SampleLocalStep`.
* Reduced the complexity and execution time of all `AbstractLambdaTraversal` instances.
* `DefaultTraversal` has a well defined `hashCode()` and `equals()`.
* Added serializers to Gryo for `java.time` related classes.
* Integrated `NumberHelper` in `SackFunctions`.
* Deprecated `VertexPropertyFeatures.supportsAddProperty()` which effectively was a duplicate of `VertexFeatures.supportsMetaProperties`.
* The Spark persistence `StorageLevel` can now be set for both job graphs and `PersistedOutputRDD` data.
* Added to the list of "invalid binding keys" allowed by Gremlin Server to cover the private fields of `T` which get exposed in the `ScriptEngine` on static imports.
* Added `BulkDumperVertexProgram` that allows to dump a whole graph in any of the supported IO formats (GraphSON, Gryo, Script).
* Fixed a bug around duration calculations of `cap()`-step during profiling.
* It is possible to completely avoid using HDFS with Spark if `PersistedInputRDD` and `PersistedOutpuRDD` are leveraged.
* `InputRDD` and `OutputRDD` can now process both graphs and memory (i.e. sideEffects).
* Removed Groovy specific meta-programming overloads for handling Hadoop `FileSystem` (instead, its all accessible via `FileSystemStorage`).
* Added `FileSystemStorage` and `SparkContextStorage` which both implement the new `Storage` API.
* Added `Storage` to the gremlin-core io-package which providers can implement to allow conventional access to data sources (e.g. `ls()`, `rm()`, `cp()`, etc.).
* Bumped to Spark 1.5.2.
* Bumped to Groovy 2.4.5.
* Added `--noClean` option in `bin/process-docs.sh` to prevent the script from cleaning Grapes and HDFS.
* Execute the `LifeCycle.beforeEval()` in the same thread that `eval()` is executed in for `GremlinExecutor`.
* Improved error handling of Gremlin Console initialization scripts to better separate errors in initialization script I/O versus execution of the script itself.
* Fixed a bug in `Graph.OptOut` when trying to opt-out of certain test cases with the `method` property set to "*".
* Added another `BulkLoader` implementation (`OneTimeBulkLoader`) that doesn't store temporary properties in the target graph.
* Added option to allow for a custom `ClassResolver` to be assigned to a `GryoMapper` instance.
* Fixed a `SparkGraphComputer` sorting bug in MapReduce that occurred when there was more than one partition.
* Added `strictTransactionManagement` to the Gremlin Server settings to indicate that the `aliases` parameter must be passed on requests and that transaction management will be scoped to the graphs provided in that argument.
* Fixed a `NullPointerException` bug in `PeerPressureVertexProgram` that occurred when an adjacency traversal was not provided.
* Standardized "test data directories" across all tests as generated by `TestHelper`.
* Fixed a bug in Gremlin Server where error messages were not always being passed back in the `statusMessage` field of the `ResponseMessage`.
* Added validation for parameter `bindings` to ensure that keys were `String` values.
* Improved Transaction Management consistency in Gremlin Server.
* Added `FileSandboxExtension` which takes a configuration file to white list methods and classes that can be used in `ScriptEngine` execution.
* Deprecated `SandboxExtension` and `SimpleSandboxExtension` in favor of `AbstractSandboxExtension` which provides better abstractions for those writing sandboxes.
* Fixed a long standing "view merge" issue requiring `reduceByKey()` on input data to Spark. It is no longer required.
* Added `Spark` static object to allow "file system" control of persisted RDDs in Spark.
* Added a Spark "job server" to ensure that persisted RDDs are not garbage collected by Spark.
* Improved logging control during builds with Maven.
* Fixed settings that weren't being passed to the Gremlin Driver `Cluster` through configuration file.
* `Column` now implements `Function`. The modulator `by(valueDecr)` can be replaced by `by(values,decr)` and thus, projection and order are separated.
* Added `InputRDDFormat` which wraps an `InputRDD` to make it accessible to Hadoop and not just Spark.
* Added `AbstractSparkTest` which handles closing `SparkContext` instances between tests now that we support persisted contexts.
* Fixed a serialization bug in `GryoSerializer` that made it difficult for graph providers to yield `InputRDDs` for `SparkGraphComputer`.
* `SparkGraphComputer` is now tested against Gryo, GraphSON, and `InputRDD` data sources.
* `HadoopElementIterator` (for Hadoop-Gremlin OLTP) now works for any `InputFormat`, not just `FileInputFormats`.
* Added `Traverser.Admin.getTags()` which are used to mark branches in a traversal (useful in `match()` and related future steps).
* Fixed the `Future` model for `GiraphGraphComputer` and `SparkGraphComputer` so that class loaders are preserved.
* Added support for arbitrary vertex ID types in `BulkLoaderVertexProgram`.
* Deprecated `credentialsDbLocation` from `SimpleAuthenticator` in Gremlin Server.
* `TinkerGraph` has "native" serialization in GraphSON, which enables it to be a return value from Gremlin Server.
* Improved the ability to embed Gremlin Server by providing a way to get the `ServerGremlinExecutor` and improve reusability of `AbstractEvalOpProcessor` and related classes.
* Added `Authenticator.newSaslNegotiator(InetAddress)` and deprecated the zero-arg version of that method.
* `ProfileStep` is now available off of `Traversal` via `profile()`. To be consistent with `Traversal.explain()`.
* If no comparator is provided to `order()`, `Order.incr` is assumed (previously, an exception occurred).
* Fixed various Gremlin-Groovy tests that assumed `toString()`-able ids.
* Split TinkerPop documentation into different directories.
* Added `explain()`-step which yields a `TraversalExplanation` with a pretty `toString()` detailing the compilation process.
* Fixed a traversal strategy ordering bug in `AdjacentToIncidentStrategy` and `IncidentToAdjacentStrategy`.
* Made a number of changes to improve traversal startup and execution performance.
* Added support for 'gremlin.tinkergraph.graphLocation' to accept a fully qualified class name that implements `Io.Builder` interface.

==== Bugs

* TINKERPOP-763 IsStep broken when profiling is enabled.
* TINKERPOP-972 Cluster::close does not shut down its executor
* TINKERPOP-973 BLVP shouldn't clear configuration properties
* TINKERPOP-976 Fail earlier if invalid version is supplied in validate-distribution.sh
* TINKERPOP-977 Dead link to traversal javadocs
* TINKERPOP-979 ComputerVerificationStrategy not picking up Order local traversal
* TINKERPOP-985 shouldPersistDataOnClose makes incorrect feature check
* TINKERPOP-990 Mixed types in VertexPropertyTest
* TINKERPOP-993 cyclicPath is not(simplePath)
* TINKERPOP-997 FeatureRequirementSet.SIMPLE should not require multi-property *(breaking)*
* TINKERPOP-1000 GremlinGroovyScriptEngineOverGraphTest failures
* TINKERPOP-1001 SugarLoaderPerformanceTest contains hardcoded vertex ids
* TINKERPOP-1002 Should rollback transaction after catching on close
* TINKERPOP-1006 Random error during builds: shouldReloadClassLoaderWhileDoingEvalInSeparateThread()
* TINKERPOP-1011 HadoopGraph can't re-attach when the InputFormat is not a FileInputFormat
* TINKERPOP-1012 BulkLoaderVertexProgram shouldn't assume vertex IDs of type Long
* TINKERPOP-1025 Solve SparkContext Persistence Issues with BulkLoaderVertexProgram
* TINKERPOP-1027 Merge view prior to writing graphRDD to output format/rdd
* TINKERPOP-1036 Support self-looping edges in IO
* TINKERPOP-1052 @Graph.OptOut causes Exception during Suite setup
* TINKERPOP-1060 LambdaRestrictionStrategy too restrictive
* TINKERPOP-1075 Profile duration of cap step seems broken.
* TINKERPOP-1083 Traversal needs a hashCode() and equals() definition.
* TINKERPOP-1089 Order.shuffle implementation is too fragile
* TINKERPOP-1119 LP_O_OB_S_SE_SL_Traverser doesn't have a protected constructor().

==== Improvements

* TINKERPOP-320 BulkDumperVertexProgram
* TINKERPOP-379 MessageScope.Local.setStaticMessage(M msg)
* TINKERPOP-824 Do we need runtime BigDecimal in more places?
* TINKERPOP-859 Provide a more general way to set log levels in plugins
* TINKERPOP-860 Bindings applied to the PluginAcceptor should appear to Gremlin Server
* TINKERPOP-886 Allow any GraphReader/Writer to be persistence engine for TinkerGraph
* TINKERPOP-891 Re-examine Sandboxing Abstractions
* TINKERPOP-912 Improve the ability to embed Gremlin Server with Channelizer injection
* TINKERPOP-928 Use directories to separate different books
* TINKERPOP-930 Tie Alias to Transaction Manager in Gremlin Server
* TINKERPOP-938 Add a "clear SNAPSHOT jars" section to the process-docs.sh.
* TINKERPOP-941 Improve error message for wrong order().by() arguments
* TINKERPOP-943 Warn if Gremlin Server is running prior to generating docs
* TINKERPOP-945 Exceptions should allow me to include root cause if/when available
* TINKERPOP-952 Include Cardinality.list example in VertexProperty section of main docs.
* TINKERPOP-954 Consistent test directory usage
* TINKERPOP-957 Improve speed of addV()
* TINKERPOP-964 Test XXXGraphComputer on a Hadoop2 cluster (non-pseudocluster).
* TINKERPOP-970 ProfileStep should be off Traversal, not GraphTraversal
* TINKERPOP-978 Native TinkerGraph Serializers for GraphSON
* TINKERPOP-981 Deprecate support for credentialsDbLocation in Gremlin Server Config
* TINKERPOP-982 valuesDecr, valuesIncr, keysDecr, and valuesDecr is lame.
* TINKERPOP-983 Provide a way to track open Graph instances in tests
* TINKERPOP-984 Use GraphProvider for id conversion in Groovy Environment test suite
* TINKERPOP-987 Use tinkerpop.apache.org URL in all documentation and homepage
* TINKERPOP-988 SparkGraphComputer.submit shouldn't use ForkJoinPool.commonPool
* TINKERPOP-992 Better support for schema driven Graphs in IO related tests
* TINKERPOP-994 Driver using deprecated Rebindings Still
* TINKERPOP-995 Add Authenticator.newSaslNegotiator(InetAddress)
* TINKERPOP-996 Please delete old releases from mirroring system
* TINKERPOP-998 Deprecate VertexPropertyFeatures.FEATURE_ADD_PROPERTY
* TINKERPOP-1009 Add a CAUTION to documentation about HadoopGraph and getting back elements
* TINKERPOP-1013 Traverser tags as a safer way of using path labels
* TINKERPOP-1018 Allow setting for maxContentLength to be set from yaml in driver
* TINKERPOP-1019 Convert println in test to SLF4j
* TINKERPOP-1022 Automatically warm up ops handlers
* TINKERPOP-1023 Add a spark variable in SparkGremlinPlugin like we do hdfs for HadoopGremlinPlugin
* TINKERPOP-1026 BVLP should store vertex IDs as String
* TINKERPOP-1033 Store sideEffects as a persisted RDD
* TINKERPOP-1035 Better Consistency in Gremlin Server Transaction Management
* TINKERPOP-1045 Client-Side Hangs when attempting to access a HashMap with Keys of type Integer
* TINKERPOP-1047 TinkerGraph GraphSON storage format broken
* TINKERPOP-1051 Add note in best practice docs about gremlin server heap setting
* TINKERPOP-1055 Gremlin Console FileNotFoundException can be misleading
* TINKERPOP-1062 Make LifeCycle beforeEval execute in same thread as eval operation
* TINKERPOP-1064 Allow a ClassResolver to be added to GryoMapper construction
* TINKERPOP-1065 Fix some typos and clarify some wording in the TinkerPop documentation
* TINKERPOP-1066 Add ioRegistries configuration to GraphSON MessageSerializer
* TINKERPOP-1067 Update Groovy to 2.4.5
* TINKERPOP-1072 Allow the user to set persistence options using StorageLevel.valueOf()
* TINKERPOP-1073 HadoopGraph toString() is weird for Spark PersitedRDD data.
* TINKERPOP-1086 Include gryo serializers for java.time related classes
* TINKERPOP-1087 Add has()/order() to FilterRankStrategy
* TINKERPOP-1093 Add Spark init.sh script and update dev documentation.
* TINKERPOP-1100 Look deeply into adding combine()-support in Spark MapReduce.
* TINKERPOP-1117 InputFormatRDD.readGraphRDD requires a valid gremlin.hadoop.inputLocation, breaking InputFormats (Cassandra, HBase) that don't need one

[[release-3-1-0-incubating]]
=== TinkerPop 3.1.0 (Release Date: November 16, 2015)

This release also includes changes from <<release-3-0-1-incubating, 3.0.1-incubating>> and <<release-3-0-2-incubating, 3.0.2-incubating>>.

* Fixed bug in Gryo and GraphSON (with embedded types) serialization for serialization of results returned from `Map.entrySet()`.
* `Transaction` settings for `onReadWrite` and `onClose` are now `ThreadLocal` in nature of standard transactions.
* Optimized `BulkLoaderVertexProgram`. It now uses `EventStrategy` to monitor what the underlying `BulkLoader` implementation does (e.g. whether it creates a new vertex or returns an existing).
* Integrated `NumberHelper` in `SumStep`, `MinStep`, `MaxStep` and `MeanStep` (local and global step variants).
* Gremlin Console remoting to Gremlin Server now supports a configuration option for assigning aliases.
* `CountMatchAlgorithm`, in OLAP, now biases traversal selection towards those traversals that start at the current traverser location to reduce message passing.
* Fixed a file stream bug in Hadoop OLTP that showed up if the streamed file was more than 2G of data.
* Added the ability to set thread local properties in `SparkGraphComputer` when using a persistent context.
* Bumped to Neo4j 2.3.0.
* Deprecated "rebindings" as an argument to Gremlin Server and replaced it with "aliases".
* Added `PersistedInputRDD` and `PersistedOutputRDD` which enables `SparkGraphComputer` to store the graph RDD in the context between jobs (no HDFS serialization required).
* Renamed the `public static String` configuration variable names of TinkerGraph (deprecated old variables).
* Added `GraphComputer.configure(key,value)` to allow engine-specific configurations.
* `GraphStep` is no longer in the `sideEffect`-package and is now in `map`-package (breaking change).
* Added support for mid-traversal `V()`-steps (`GraphStep` semantics updated).
* Fixed `Number` handling in `Operator` enums. Prior this change a lot of operations on mixed `Number` types returned a wrong result (wrong data type).
* Fixed a bug in Gremlin Server/Driver serializer where empty buffers were getting returned in certain cases.
* Renamed `ConjunctionX` to `ConnectiveX` because "conjunction" is assumed "and" (disjunction "or"), where "connective" is the parent concept.
* Removed `PathIdentityStep` as it was a hack that is now solved by `Traversal.Admin.addTraverserRequirement()`.
* Added `Traversal.Admin.addTraverserRequirement()` to allow a traversal strategy or source to add requirements (not only step determined anymore).
* Added `TraverserRequirement.ONE_BULK` to state the traverser does not handle bulk.
* Added `GraphTraversalSource.withBulk(boolean)` to enabled users to compute only using `bulk=1`.
* Gremlin Server supports Netty native transport on linux.
* Removed the need for `GFunction` (etc.) closure wrappers in Gremlin-Groovy as `as Function` can be used to convert closures accordingly.
* Added `SelectColumnStep` (`select(keys)` and `select(values)`). Deprecated `mapKeys()` and `mapValues()`.
* Renamed `gremlin.hadoop.graphInputRDD` and `gremlin.hadoop.graphOutputRDD` to `gremlin.spark.graphInputRDD` and `gremlin.spark.graphOutputRDD`, respectively.
* Fixed a bug in `FoldStep` around bulking. This could be a breaking change, but it is the correct semantics.
* Previous `group()`-behavior steps are accessible via the deprecated `groupV3d0()`-steps.
* `GroupStep` and `GroupSideEffectStep` now do lazy reductions to reduce memory footprint. Breaking change for `group()` semantics.
* Added `GroupStepHelper` with various static methods and classes that are used by both `GroupStep` and `GroupSideEffectStep`.
* Added `BarrierStep` interface with `processAllStarts()` method which process all starts up to yielding the barrier result.
* Fixed a severe threading issue in `TinkerGraphComputer`.
* The location of the jars in HDFS is now `hadoop-gremlin-x.y.z-libs` to ensure multiple TinkerPop versions don't clash.
* `GiraphGraphComputer` will only upload the jars to HDFS if it doesn't already exist (to help speed up startup time).
* `GiraphGraphComputer.workers()` is smart about using threads and machines to load balance TinkerPop workers across cluster.
* `GraphComputer.workers(int)` allows the user to programmatically set the number of workers to spawn.
* Added `GryoSerializer` as the new recommended Spark `Serializer`. Handles `Graph` and `GryoMapper` registries.
* `GryoPool` now makes use of `GryoPool.Builder` for its construction.
* Bumped to Apache Hadoop 2.7.1.
* Bumped to Apache Giraph 1.1.0.
* Bumped to Apache Spark 1.5.1.
* Split Hadoop-Gremlin apart such there is now `hadoop-gremlin`, `spark-gremlin`, and `giraph-gremlin` (and respective `GremlinPlugins`).
* Added `LambdaCollectingBarrierStep` which generalizes `NoOpBarrierStep` and allows for `barrier(normSack)`-type operations.
* Fixed bugs in the Gremlin Server's NIO protocol both on the server and driver side.
* Added `Path.popEquals(Pop,Object)` to check for path equality based on `Pop` (useful for `TraverserRequirement.LABELED_PATH`).
* Added `Operator.assign` to allow setting a direct value.
* `Operator` is now a `BinaryOperator<Object>` with appropriate typecasting for respective number operators.
* Simplified `SackValueStep` so it now supports both `sack(function)` and `sack(function).by()`. Deprecated `sack(function,string)` .
* Added `Parameters` object to allow for the parameters of a step to be retrieved at runtime via a traversal.
* Redesigned (though backwards compatible) `AddEdgeStep`, `AddVertexStep`, and `AddPropertyStep` (and respective `GraphTraversal` API).
* Added `GraphTraversalSource.inject()` so users can spawn a traverser with non-graph objects.
* `GraphStep` can now take a single argument `Collection` which is either elements or element ids (i.e. `g.V([1,2,3])` is supported now).
* Added `LoopsStep` to make the loop counter accessible within `repeat()`, `until()` and `emit()`.
* Gephi Plugin no longer requires manual insert of `store` steps to visualize a traversal.
* Added a `TinkerIoRegistry` that registers a custom serializer for Gryo that will serialize an entire `TinkerGraph` instance.
* Added configuration options to Gephi Plugin for setting the size of nodes visualized.
* Replaced `DedupBijectionStrategy` with the more effective `FilterRankingStrategy`.
* `ComputerAwareSteps` must not only handle step ids, but also step labels.
* Renamed `B_O_P_SE_SL_Traverser` to `B_LP_O_P_SE_SL_Traverser` as it now supports `TraverserRequirement.LABELED_PATH`.
* Added `B_LP_O_S_SE_SL_Traverser` in support of `TraverserRequirement.LABELED_PATH`.
* Added `TraverserRequirement.LABELED_PATH` which only generates path data for steps that are labeled (greatly increases the likelihood of bulking).
* Fixed a bug in `Path` usage that required an API update: `Path.addLabel()` is now `Path.extend(Set<String>)` and `Traverser.addLabels(Set<String>)`.
* Made `Path` iterable, so that it can be ``unfold()``'ed and used by local steps like `min(local)`, `max(local)`, etc.
* `WhereTraversalStep` and `WherePredicateStep` are now the only "special" `Scoping` steps after `MatchStartStep` in `match()`.

==== Bugs

* TINKERPOP-774 order / dedup issues
* TINKERPOP-799 [Proposal] with()-modulator for stream level variable binding.
* TINKERPOP-801 groupCount() fails for vertices (elements?) (using Spark)
* TINKERPOP-811 AddPropertyStepTest fails "all of a sudden"
* TINKERPOP-823 addV() broken for multi-value properties
* TINKERPOP-843 Misspecified HADOOP_GREMLIN_LIBS generates NullPointerException
* TINKERPOP-857 Add GraphComputer.config(key,value)
* TINKERPOP-895 Use "as BinaryOperator" and remove GBinaryOperator
* TINKERPOP-903 Fix empty buffer return upon buffer capacity exceeded
* TINKERPOP-910 In session transaction opened from sessionless request
* TINKERPOP-918 ComputerVerificationStrategy is too restrictive
* TINKERPOP-926 Renamed TinkerGraph public statics to common pattern used for other statics.
* TINKERPOP-948 AbstractGremlinProcessTest.checkMap not asserted in GroupTest
* TINKERPOP-953 Artifact equality is not evaluating properly
* TINKERPOP-955 HashMap$Node not serializable

==== Improvements

* TINKERPOP-297 Ensure Consistent Behavior Over Deleted Elements *(breaking)*
* TINKERPOP-333 Support VertexProperty in PartitionStrategy
* TINKERPOP-391 More fluency in GraphComputer for parameterization.
* TINKERPOP-616 Use Spark 1.3.0 in Hadoop-Gremlin.
* TINKERPOP-624 Passing Detached/Referenced to Graph.vertices/edge()
* TINKERPOP-680 Configurable Channelizer for Gremlin Driver
* TINKERPOP-728 Improve Remote Graph Object Treatment in Console
* TINKERPOP-756 Provide a strict parsing option for GraphMLReader
* TINKERPOP-760 Make loop counter accessible within repeat()
* TINKERPOP-762 Allow mid-traversal V() (and E())
* TINKERPOP-765 Decompose AbstractTransaction for different transactional contexts *(breaking)*
* TINKERPOP-767 Path should play well with "local" steps.
* TINKERPOP-768 MatchStep in OLAP should be smart about current vertex.
* TINKERPOP-769 Make the introduction of the TP3 docs story better.
* TINKERPOP-772 TraverserRequirement.LABELED_PATH
* TINKERPOP-796 Support merge binary operator for Gremlin sacks *(breaking)*
* TINKERPOP-798 [Proposal] Rename mapKeys()/mapValues() to select(keys) and select(values).
* TINKERPOP-802 Provide sack(object) so that the sack can be directly set.
* TINKERPOP-803 A better solution to g.V(someCollection.toArray())
* TINKERPOP-805 Enforce AutoCloseable Semantics on Transaction *(breaking)*
* TINKERPOP-821 Improve testing around TraversalHelper around recursive methods
* TINKERPOP-825 [Proposal] SetBulkStep (sideEffectStep)
* TINKERPOP-826 OneToManyBarrierStrategy
* TINKERPOP-827 Add a console session to the PageRank section of the docs.
* TINKERPOP-829 TinkerGraphComputer should support the user specified thread/worker count.
* TINKERPOP-835 Shade Jackson Dependencies *(breaking)*
* TINKERPOP-836 Support Hadoop2 in place of Hadoop1
* TINKERPOP-850 Reduce Graph.addVertex overload ambiguity *(breaking)*
* TINKERPOP-851 GroupCountStep needs a by() for the count.
* TINKERPOP-861 Solve "The Number Problem" for Operator (and follow on operators)
* TINKERPOP-863 [Proposal] Turn off bulking -- or is there something more general? (hope not).
* TINKERPOP-866 GroupStep and Traversal-Based Reductions *(breaking)*
* TINKERPOP-868 Allow Spark Gremlin Computer to Reuse Spark Contexts
* TINKERPOP-874 Rename Gremlin-Spark properties using gremlin.spark prefix. *(breaking)*
* TINKERPOP-876 Rename VendorOptimizationStrategy XXXOptimizationStrategy *(breaking)*
* TINKERPOP-879 Remove deprecated promoteBindings from GremlinExecutor *(breaking)*
* TINKERPOP-885 Change Transaction.onReadWrite() to be a ThreadLocal setting *(breaking)*
* TINKERPOP-888 GraphTraversal.property overloads *(breaking)*
* TINKERPOP-896 Simplify the {{withSack}} methods of {{GraphTraversalSource}}. *(breaking)*
* TINKERPOP-897 Remove deprecated GSupplier, GFunction, GConsumer, etc. methods. *(breaking)*
* TINKERPOP-898 Rename ConjuctionP and ConjuctionStep to ConnectiveP and ConnectiveStep *(breaking)*
* TINKERPOP-899 Bump to the latest version of Neo4j.
* TINKERPOP-900 Provide by(object) which compiles to by(constant(object))
* TINKERPOP-901 Option for use of Netty epoll on Linux to reduce GC pressure
* TINKERPOP-904 BulkLoaderVertexProgram optimizations
* TINKERPOP-905 Harden time oriented tests in ResultQueueTest
* TINKERPOP-907 getters for RepeatStep.untilTraversal and RepeatStep.emitTraversal
* TINKERPOP-908 Use line breaks in documentation
* TINKERPOP-909 Improve steps that handle numeric data
* TINKERPOP-911 Allow setting Thread Specific Spark JobGroup/Custom Properties based on hadoop conf
* TINKERPOP-913 Rename Gremlin Server arguments rebinding to alias
* TINKERPOP-914 DriverRemoteAcceptor in Gremlin Console supports aliases
* TINKERPOP-917 Add HadoopGraph.open(String)
* TINKERPOP-922 Add a book for Developer Documentation
* TINKERPOP-923 Add a book for Tutorials
* TINKERPOP-925 Use persisted SparkContext to persist an RDD across Spark jobs.
* TINKERPOP-931 Make it possible to extend the core OpProcessor implementations
* TINKERPOP-933 Improve release process to get files named properly
* TINKERPOP-935 Add missing "close" operation to the session opProcessor docs

== TinkerPop 3.0.0 (A Gremlin Rāga in 7/16 Time)

image::https://raw.githubusercontent.com/apache/tinkerpop/master/docs/static/images/gremlin-hindu.png[width=225]

[[release-3-0-2-incubating]]
=== TinkerPop 3.0.2 (Release Date: October 19, 2015)

* Cleaned up `ext/` directory when plugin installation fails for `gremlin-server` and `gremlin-console`.
* Fixed issues in `gremlin-server` when configured for HTTP basic authentication.
* Made `BulkLoaderVertexProgram` work for any persistent TP3-supporting graph (input and output).
* `TreeSideEffectStep` now implements `PathProcessor` which fixed a `ComputerVerificationStrategy` issue.
* Added a shell script that verifies source and binary distributions.
* Fixed a bulk related bug in `GroupStep` when used on `GraphComputer` (OLAP).
* Gremlin Server binary distribution now packages `tinkergraph-gremlin` and `gremlin-groovy` as plugins to be consistent with Gremlin Console's packaging.
* The `RepeatStep` clauses (`until()`,`emit()`,`repeat()`) can only be set at most one time in order to prevent user confusion.
* Fixed a `clone()` bug in `RepeatStep`, `TreeStep`, `GroupCountStep`, `GroupStep`, and `TraversalRing`.
* Fixed a thread context bug in `TinkerGraphComputer`.
* Fixed issues with the `gremlin-driver` related to hanging connections in certain conditions.
* TinkerGraph now has an option for persistence where the data is saved on `close()` and, if present, loaded on `open()`.
* Added an overload for `GremlinExecutor.eval()` that takes a `Lifecycle` object to override some default settings from `GremlinExecutor.Builder`.
* Improved session closing for transactional graphs during shutdown of Gremlin Server.
* Fixed id parameter used in tests for `GroovyStoreTest` and `GroovyRepeatTest` to not be treated as an embedded string.
* `GraphStep` will convert any `Vertex` or `Edge` ids to their id `Object` prior to submission to `GraphComputer` (OLAP).

==== Bugs

* TINKERPOP-814 ConnectionPool can fill with dead Connections
* TINKERPOP-816 Gryo deserialization of error response with null message causes NPE and protocol desync
* TINKERPOP-817 Gryo serialization of large responses fails and causes protocol desync
* TINKERPOP-840 TreeTest Is not being ignored via ComputerVerificationStrategy
* TINKERPOP-849 gremlin-server doesn't close sessions on 'close' opcode
* TINKERPOP-855 sasl authentication type error due to Json format
* TINKERPOP-865 Errors with HTTP REST basic auth
* TINKERPOP-867 TinkerGraphProvider does not initialize temp dir
* TINKERPOP-870 Rebound client requires a connection to occur on the underlying client.
* TINKERPOP-877 Driver hangs if SSL enabled on server but not on client

==== Improvements

* TINKERPOP-828 TinkerGraph can supportPersistence(), should we allow it.
* TINKERPOP-830 process-docs.sh introduces extra white space dependent on console width
* TINKERPOP-839 Docs should have a ${version.number} under the logo.
* TINKERPOP-852 A shell script that validates the distribution artifacts at release time
* TINKERPOP-853 TinkerPop Logo in JavaDoc index.html
* TINKERPOP-858 Cleanup after failed :install

[[release-3-0-1-incubating]]
=== TinkerPop 3.0.1 (Release Date: September 2, 2015)

* `Compare` now uses `BigDecimal` internally to ensure that precision is not lost on standard number comparisons.
* Renamed `ComputerVerificationStrategy` to `VerificationStrategy` so all the verification strategies can use it.
* Added `StandardVerificationStrategy` that throws exceptions for illegal traversal patterns on the standard engine (which extends to `GraphComputer`).
* Added `GraphFeatures.supportsConcurrentAccess()` to allows `Graph` implementations to signify if multiple instances can access the same data.
* Clarified semantics of `Transaction.close()` in unit tests - now refers only to closing the current transaction in the current thread.
* `Neo4jGraph` no longer uses `OptOut` on `TransactionTest.shouldRollbackOnCloseWhenConfigured` (formerly `shouldRollbackOnShutdownWhenConfigured`)
* Gremlin Server initialization scripts can now return a `Map` of values that will become global bindings for the server.
* Introduced the `--dryRun` option to the document generation process which ignores actual script execution in the Gremlin Console.
* Fixed bug in `EventStrategy` around property changed events when calling `property` without cardinality or meta-property values.
* Improved support for the `Accept` header for REST-based requests in Gremlin Server.
* `GraphFactory` now allows specification of the class to use to instantiate the `Graph` through the `GraphFactoryClass` annotation.
* Added `wrapAdjacencyList` and `unwrapAdjacencyList` options to `GraphSONWriter` and `GraphSONReader` respectively, thus allowing valid JSON to be written/read if the user desires.
* Added Gremlin Server/Driver authentication support via SASL.
* Added Basic HTTP authentication support for REST in Gremlin Server.
* Added Gremlin Server plugin to help with "credential graph" management (used in conjunction with authentication features of Gremlin Server).
* Added "secure" Gremlin Server/Driver example configuration files.
* Adjusted configuration for javadoc generation to eliminate error messages.
* Removed "reserved" graph concept names from tests (e.g. "label", "edge", "value") to support the convention of avoiding these strings for property names.
* Introduced `GraphProvider.Descriptor` which annotates a `GraphProvider` implementation to describe what `GraphComputer` implementation will be used.
* Modified `OptOut` to include a `computers` attribute which allows the `Graph` to opt-out of computer-based tests for specific computation engines.
* Added a `SandboxExtension` that can be plugged into `TypeCheckedCustomizerProvider` and `CompileStaticCustomizerProvider` to control classes and methods that can be used in the `GremlinGroovyScriptEngine`.
* Added a number of new `ImportCustomizerProvider` implementations such as, `TimedInterruptCustomizerProvider`, `TypeCheckedCustomizerProvider` and others.
* Refactored `GremlinGroovyScriptEngine` to make more general use of `ImportCustomizerProvider` implementations.
* Removed `SecurityCustomizerProvider` class and the "sandbox" configuration on the `ScriptEngines` class - this was an experimental feature and not meant for public use.
* Removed dependency on `groovy-sandbox` from the `gremlin-groovy` module.

==== Bugs

* TINKERPOP-770 Exception while AddPropertyStep tries to detach vertex property
* TINKERPOP-780 Use of fold() in repeat()
* TINKERPOP-782 map(Traversal) should declare requirements of child
* TINKERPOP-785 Gremlin Server Not Properly Reporting Port Conflict
* TINKERPOP-792 select at start of match traversal on Map can fail
* TINKERPOP-794 IncidentToAdjecentStrategy malfunction
* TINKERPOP-804 Failed installing neo4j-gremlin extension on Windows 7
* TINKERPOP-822 Neo4j GraphStep with element arguments ignores has  *(breaking)*

==== Improvements

* TINKERPOP-576 Gremlin Server Authentication
* TINKERPOP-582 Remove Groovy Sandbox Dependency
* TINKERPOP-610 General graph concept names in test schema
* TINKERPOP-656 IoRegistry Chaining
* TINKERPOP-690 Be able to OPT_OUT for Standard, but not Computer *(breaking)*
* TINKERPOP-699 GraphSON writeGraph not producing valid json object
* TINKERPOP-750 Compare should not have special case for Number
* TINKERPOP-752 Make Gremlin Server Better Respect ACCEPT
* TINKERPOP-764 Unify semantics of Transaction.close() in tests and documentation *(breaking)*
* TINKERPOP-771 IoRegistry Instantiation With GryoPool
* TINKERPOP-778 Support GraphFactory location via annotation.
* TINKERPOP-791 Document rules for committers
* TINKERPOP-797 order() seems to only like List? *(breaking)*
* TINKERPOP-808 TraversalComparator.comparator needs a getter

=== TinkerPop 3.0.0 (Release Date: July 9, 2015)

* Modified the `GremlinExecutor` to catch `Throwable` as opposed to `Exception` so as to properly handle `Error` based exceptions.
* Modified the `GremlinGroovyScriptEngine` compilation configuration to prevent inappropriate script evaluation timeouts on standalone functions.
* Added a custom configuration for "timed interrupt" in the `ScriptEngines` instantiation of the `GremlinGroovyScriptEngine`.
* Added `mapKeys()` (`MapKeyStep`) and `mapValues()` (`MapValueStep`) to get the keys and values of a map, respectively.
* `select()` no longer supports empty arguments. The user must specify the keys they are selecting.
* `MatchStep` and `match()` no longer have a "start label" parameter -- it is computed if the incoming traverser does not have requisite labels.
* Turned transactional testing back on in Gremlin Server using Neo4j.
* Renamed `Transaction.create()` to `Transaction.createThreadedTx()`.
* Added `TraversalParent.removeGlobalChild()` and `TraversalParent.removeLocalChild()`.
* Added a `clear` option to the Gephi Plugin to empty the Gephi workspace.
* Refactored `ResultSet` and related classes to stop polling for results.
* `AbstractStep` now guarantees that bulk-less and null-valued traversers are never propagated.
* Added `dedup(string...)` which allows for the deduplication of a stream based on unique scope values.
* Fixed multiple bugs in the Gephi Plugin related to refactoring of traversal side-effects.
* Split `WhereStep` into `WherePredicateStep` and `WhereTraversalStep` to simplify internals.
* Prevent the driver from attempting to reconnect on a dead host if the `Cluster.close()` method has been called.
* Renamed the "deactivate" option on `:plugin` command to "unuse" to be symmetric with the "use" option.
* Added `Traversal.toStream()` to turn the `Traversal<S,E>` into a `Stream<E>`.
* Added `Scoping.Variable` enum of `START` and `END` which allows the `Scoping` step to specify where its bindings are.
* `ComputerVerificationStrategy` is smart about not allowing `WhereXXXStep` with a start-variable to run in OLAP as it selects the value from the path.
* Rewrote `MatchStep` where it now works on `GraphComputer`, solves more patterns, provides plugable execution plans, supports nested AND/OR, `not()`-patterns, etc.
* Renamed `Graphs` in Gremlin Server to `GraphManager`.
* Fixed bug in Gremlin Driver where client-side serialization errors would not bubble up properly.
* Fixed problem in Gremlin Server to ensure that a final `SUCCESS` or `NO_CONTENT` message assured that the transaction was successful in sessionless requests.
* Arrow keys for cycling through command history now work in Gremlin Console when being used on Windows.
* Added `NotStep` and `not(traversal)` for not'ing a traversal (integrates like `ConjunctionStep`).
* Removed `TraversalP`. Traversals and `P`-predicates are completely separate concepts.
* `has(key,traversal)` is now an alias for `filter(__.values(key).traversal)` using `TraversalFilterStep`.
* Simplified `SubgraphStrategy` by using `TraversalFilterStep` instead of the more complex `WhereStep`.
* Added `TraversalMapStep`, `TraversalFlatMapStep`, `TraversalFilterStep`, and `TraversalSideEffectStep` which all leverage an internal traversal.
* Added `Path.get(pop,label)` as default helpers in `Path`.
* Added `Pop.first`, `Pop.last`, and `Pop.all` as enums for getting single items from a collection or a list of said items.
* Changed `GremlinServer.start()` to return a `CompletableFuture` that contains the constructed `ServerGremlinExecutor`.
* Restructured `IoTest` breaking it up into smaller and more logically grouped test cases.
* Gremlin Server `Settings` now has sensible defaults thus allowing the server to be started with no additional configuration.
* Fixed garbled characters in Gremlin Console that notably showed up in `:help`
* Replaced dependency on `groovy-all` with individual Groovy dependencies as needed.
* Bumped `org.gperfutils:gbench` to the `0.4.3` and a version explicitly compatible with Groovy 2.4.x.
* Renamed `KeyStep` to `PropertyKeyStep` to be consistent with `PropertyValueStep`.
* Added `Gremlin-Lib-Paths` to modify paths in plugin `lib` directory.
* Modified the capabilities of `Gremlin-Plugin-Paths` to delete paths that have no value on the right-hand-side of the equals sign.
* The REST API in Gremlin Server now requires parameters to be defined with a "bindings." prefix.
* Modified the REST API in Gremlin Server to accept rebindings.
* Added `rebindings` optional argument to sessionless requests to allow global bindings to be rebound as needed.
* Added `LazyBarrierStrategy` which "stalls" a traversal of a particular form in order to gain a bulking optimization.
* `CollectingBarrierStep` supports `maxBarrierSize` for "lazy barrier," memory conservation.
* `Scoping` now has `getScopeKeys()` to get the keys desired by the scoping step.
* Refactored SSL support in the Gremlin Server/Driver.
* Factored out `ServerGremlinExecutor` which contains the core elements of server-side script execution in Gremlin Server.
* Bumped to netty 4.0.28.Final.
* Refactored the `Mutating` interface and introduce `CallbackRegistry` interface around `EventStrategy`.
* Changed `onReadWrite` and `onClose` of `AbstractTransaction` to be synchronized.
* Added `LabelP` to support index lookups and `has()` filtering on `Neo4jGraph` multi-label vertices.
* `AddEdgeStep` is now a `Scoping` step.
* Added a fully defined set of `Graph.Feature` implementations to `EmptyGraph`.
* Dropped dependency on `org.json:json` - used existing Jackson dependency.
* Added back neo4j-gremlin as the licensing of the Neo4j API is now Apache2.
* Added `willAllowId` method to features related to vertices, edges and vertex properties to test if an identifier can be use when `supportsUserSuppliedIds` is `true`.
* Fixed a bug in `GraphTraversal.choose(predicate,trueTraversal,falseTraversal)`.
* Removed `MapTraversal`, `MapTraverserTraversal`, `FilterTraversal`, and `FilterTraverserTraversal` as these are simply `__.map(function)` and `__.filter(predicate)`.
* Include `hadoop-gremlin` Hadoop configuration sample files in Gremlin Console distribution.
* Iteration of results in Gremlin Server occur in the same thread as evaluation and prior to transaction close.
* TinkerGraphComputer now supports every `ResultGraph`/`Persist` combination.
* `GraphComputerTest` extended with validation of the semantics of all `ResultGraph`/`Persist` combinations.
* GiraphGraphComputer no longer requires an extra iteration and MapReduce job to derive the full `Memory` result.
* SparkGraphComputer now supports `InputRDD` and `OutputRDD` to allow vendors/users to use a `SparkContext` to read/write the graph adjacency list.
* Added `Scoping.getScopeValue()` method so all "selecting" steps use the same pattern for map, path, and sideEffect data retrieval.

=== TinkerPop 3.0.0.M9 (Release Date: May 26, 2015)

* Removed `GraphComputer.isolation()` as all implementations use standard BSP.
* Added a Gremlin Server `LifeCycleHook` to ensure that certain scripts execute once at startup and once at shutdown.
* `has(key)` and `hasNot(key)` are now aliases for `where(values(key))` and `where(not(values(key)))`, respectively.
* TinkerGraph classes are now final to restrict user and vendor extension.
* Added `TraversalStrategy.VendorOptimization` to ensure that all TinkerPop optimizations execute first on the known TinkerPop steps.
* Added `TailGlobalStep` and `TailLocalStep` (`tail()`) which gets objects from the end of the traversal stream.
* `AndStep` and `OrStep` are now simply markers where `WhereStep(a.and(b).and(c)...and(z))` is the compilation.
* Moved `Compare`, `Contains`, `Order`, `Operator`, and `P` to `process/traversal` from `structure/` as they are process-based objects.
* `HasContainer` now uses `P` predicate as helper methods and tests are more thorough on `P`.
* Changed Gremlin Server integration/performance tests to be runnable from within the `gremlin-server` directory or from the project root.
* Moved the string methods of `TraversalHelper` to `StringFactory`.
* Renamed JSON-related serializers for Gremlin Server to be more consistent with GraphSON naming.
* Removed `HasTraversalStep` in favor of new `P.traversal` model with `HasStep`.
* Fixed bug in `WsGremlinTextRequestDecoder` where custom serializers from graphs were not being used.
* Added `AndP` which allows for the `and()`-ing of `P` predicates.
* `Order.opposite()` is now `reversed()` as that is a `Comparator` interface method with the same semantics.
* `Compare/Contains/P.opposite()` are now `negate()` as that is a `BiPredicate` interface method with the same semantics.
* `has(traversal)` is replaced by `where(traversal)` and `has(key,traversal)`. `HasXXX` is always with respects to an element property.
* Added `TraversalScriptHelper` with static methods for dynamically creating a `Traversal` from a JSR 223 `ScriptEngine`.
* Changed `SubgraphStrategy` to take `Traversal` rather than `Predicate` for filtering.
* Improved `SubgraphStrategy` to only modify the `Traversal` if filtering was required.
* Improved logging of errors in the `HttpGremlinEndpointHandler` to include a stracktrace if one was present.
* Moved `AbstractGremlinSuite.GraphProviderClass` to `org.apache.tinkerpop.gremlin.GraphProviderClass`.
* Simplified the Gremlin-Groovy test suite where there is now no distinction between `STANDARD` and `COMPUTER` tests.
* `VertexProgram` and `MapReduce` now add a `Graph` parameter to `loadState(Graph, Configuration)`.
* Added `ScopingStrategy` which auto-scopes `select()` and `where()` so the language looks clean.
* Added `Scoping` as a marker interface to state that a step desires a particular `Scope`.
* `SelectStep`, `SelectOneStep`, and `WhereStep` support both `Scope.local` and `Scope.global` for `Map<String,Object>` or `Path` analysis, respectively.
* Fixed a bug in the `TraversalStrategies` sort algorithm.
* Removed numerous unused static utility methods in `TraversalHelper`.
* TinkerGraph process suite tests are now running with and without strategies in place.
* Added `IncidentToAdjacentStrategy` which rewrites `outE().inV()`, `inE().outV()` and `bothE().otherV()` to `out()`, `in()` and `both()` respectively.
* Renamed `ComparatorHolderRemovalStrategy` to `OrderGlobalRemovalStrategy` as it now only applies to `OrderGlobalStep`.
* Anonymous traversal no longer have `EmptyGraph` as their graph, but instead use `Optional<Graph>.isPresent() == false`.
* Added `Traversal.Admin.setGraph(Graph)` as strategies that need reference to the graph, need it across all nested traversals.
* `AbstractLambdaTraversal` is now smart about `TraversalParent` and `TraversalStrategies`.
* Fixed bug in `GraphML` reader that was not allowing `<edge>` elements to come before `<node>` elements as allowable by the GraphML specification.
* Added `VertexFeature.getCardinality`.
* Added `AdjacentToIncidentStrategy` which rewrites `out().count()` to `outE().count()` (and similar such patterns).
* `GryoPool` now takes a `Configuration` object which allows setting the size of the pool and the `IoRegistry` instance.
* Added `PersistResultGraphAware` interface which is used by `OutputFormats` to specify persistence possibilities for a Hadoop `GraphComputer`.
* `ElementIdStrategy` now allows the identifier property to be set directly (and not only by specifying `T.id`).
* Added sample configuration files for registering a `TraversalStrategy` in Gremlin Server.
* Added response status code for `NO_CONTENT` to represent output for a successful script execution without a result (e.g. an empty `Iterator`).
* Removed the notion of a "terminator" message from the Gremlin Server protocol - new response status code for `PARTIAL_CONTENT`.
* `Path` and `Step` labels are ordered by the order in which the respective `addLabel()` calls were made.
* A `Step` now has a `Set<String>` of labels. Updated `as()` to take a var args of labels.
* Dropped `BatchGraph` from the code base - it will be replaced by bulk loader functionality over OLAP.
* `TraversalSideEffects` now implements `Optional` semantics. Less code as Java8 provides the helper methods.
* `TraversalScriptSupplier` now takes an `Object` var args for setting `ScriptEngine` bindings if needed.
* `Compare` is now more lenient on `Number`-types.
* Removed `Compare.inside` and `Compare.outside` as they are not primitive comparators and should be composed from primitives.
* Introduced `P` (predicate) for cleaner looking `is()`, `has()`, and `where()` calls -- e.g. `has('age',eq(32))`.
* `GraphTraversalSource` is now the location for `withXXX()` operations. No longer do they exist at `GraphTraversal`.
* All `Traverser` objects now extend from `AbstractTraverser` or a child that ultimately extends from `AbstractTraverser`.
* OLTP `select()` now returns a list for traversals with duplicate labels (as this was a unintended side-effect of `SparsePath`).
* Removed the `SparsePath` optimization as it led to numerous corner-case inconsistencies.
* `VertexWritable` serializes and deserializes the `StarGraph` object -- no more intermediate `DetachedXXX` objects.
* Gremlin Server better supports the settings for the high and low watermark that will slow writes to clients that are lagging.
* Added `GraphReader.readObject()` and `GraphWriter.writeObject` abstractions for those implementations that can support them.
* Altered `GraphWriter.writeVertices()` method to take an `Iterator` of vertices rather than a `Traversal`.
* GraphSON format for output from `GraphWriter.writeVertex`, `GraphWriter.writeVertices`, and `GraphWriter.writeGraph` have all changed now that they use `StarGraph` serialization.
* Gryo format for output from `GraphWriter.writeVertex`, `GraphWriter.writeVertices`, and `GraphWriter.writeGraph` have all changed now that they use `StarGraph` serialization.
* Added read and write methods to `GraphReader` and `GraphWriter` for `Property` and `VertexProperty`.
* Reduced object creation in GraphSON during serialization.
* Moved `T` tokens to the `structure/` package as its more general than `process/`.
* `Attachable.attach()` now takes a `Method` to determine whether to attach via `GET`, `CREATE`, or `GET_OR_CREATE`.
* Decreased size of Gremlin Server `RequestMessage` and `ResponseMessage` serialization payloads and reduced object creation.
* `Graph.empty()` no longer required with the introduction of `ShellGraph` which is a placeholder for a graph class and computer.
* `VertexProperty.Cardinality` default is now vendor chosen. If the vendor has not preference, they should use `Cardinality.single`.
* `Messenger.receiveMessages()` no longer takes a `MessageScope` and thus, consistent behavior between message-passing and message-pulling systems.
* Changed the `gremlin.tests` environment variable for test filtering to the more standard convention of `GREMLIN_TESTS` and made it work for all test suites.
* Removed `back()`-step as `select()`-step provides the same behavior with more intelligent optimizations and `by()`-modulation.
* Removed `Graph.Helper` method annotation and related infrastructure in tests.
* Modified header of Gryo to be 16 bytes instead of 32 (and removed the version stamp).
* Removed the concept of handling version in Gryo via the builder as it wasn't really accomplishing the capability of ensuring backward compatibility.
* Moved `Exceptions.propertyRemovalNotSupported` from `Element` to `Property` for consistency.
* Provided a method for Gremlin Server to bind `TraversalSource` objects for use in scripts.
* Modified the reference implementation for dealing with "custom" identifier serialization in GraphSON - See `IoTest.CustomId` for the example.
* Modified `g.vertices/edges` and related methods and tests to support non-type specific querying (e.g. `g.V(1)` and `g.V(1L)` should both return the same result now).
* `TinkerGraph` supports an `IdManager` which helps enforce identifier types and improve flexibility in terms of how it will respond to queries around identifiers.
* `DetachedXXX` now uses the standard `structure/` exceptions for unsupported operations.
* Added private constructors to all `Exceptions` inner classes in the respective `structure/` interfaces.
* Re-introduced `ReferenceXXX` to ensure a smaller data footprint in OLAP situation (`DetachedXXX` uses too much data).
* `Attachable` now has a set of static exception messages in an `Exceptions` inner class.
* Added `StarGraph` which is a heap efficient representation of a vertex and its incident edges (useful for `GraphComputer` implementations).
* `TraverserSet` uses a `FastNoSuchElementException` on `remove()` for increased performance.
* Add `Profiling` interface to enable vendors to receive a `Step's MutableMetrics`.

=== TinkerPop 3.0.0.M8 (Release Date: April 6, 2015)

* Removed Neo4j-Gremlin from this distribution due to GPL licensing. Working with Neo4j team to reintroduce by M9.
* Altered structure of plugin directories for Gremlin Server and Gremlin Console to allow for the full `lib` directory with all dependencies and the lighter `plugin` directory which contains filtered dependencies given the path.
* Improved `OptOut` to allow for exclusion of a group of tests by specifying a base test class.
* `GraphComputerTest` is now Java8 specific and much easier to extend with new test cases.
* Merged the `gremlin-algorithm` module into `gremlin-test`.
* Removed `LambdaVertexProgram` and `LambdaMapReduce` as it will be one less thing to maintain.
* Gremlin Console accepts a `max-iteration` configuration via the standard `:set` command to limit result iteration.
* `Vertex.property()` default behavior is now `Cardinality.single`.
* Added `ElementIdStrategy` as a `TraversalStrategy`.
* Introduce `AbstractTransaction` to simplify implementation of standard transactional features for vendors.
* Added `EventStrategy` to generate `Graph` modification events to listeners.
* Added test to enforce return of an empty `Property` on `VertexProperty.property(k)` if no meta properties exist.
* Added methods to registered transaction completion listeners on `Transaction` and provided a default implementation.
* Fixed bug in Neo4j where return of an empty meta property was returning a `NullPointerException`.
* Refactored step API -- the TinkerPop3 steps are the foundation for any domain specific language (including graph).
* `MapReduce` now has `workerStart(Stage)` and `workerEnd(Stage)` methods with analagous semantics to `VertexProgram`.
* Hadoop-Gremlin `ObjectWritable` now leverages Kryo for data serialization.
* `GiraphGraphComputer` supports arbitrary objects as the vertex id -- previously, only long ids were supported.
* Added `VertexProgramPool` to support thread safe pooling of vertex programs for graph computers that provide threaded workers.
* Added `GryoPool` to support thread safe pooling of Gryo readers and writers.
* Added `TraversalSource` which contextualizes a traversal to a graph, DSL, execution engine, and runtime strategies.
* Added `AddVertexStep` (`addV`), `AddPropertyStep` (`property`), and changed `AddEdgeStep` to a map-step instead of a sideEffect-step.
* Added `compile` method to `GremlinExecutor` and related classes.
* Fixed bug in Gremlin Server that was generating extra response messages on script evaluation errors.
* Changed the `Memory` API to not return the mutated value on `or`, `and`, `incr` as it is too difficult to implement faithfully in a distributed system.
* Added `SparkGraphComputer` to Hadoop-Gremlin which uses Apache Spark as the underlying computing engine.
* Renamed "Gremlin Kryo" to "Gryo".
* Refactored `TinkerWorkerPool` to use `ExecutorService` so as to reuse threads when executing graph computer functions.
* Removed `Reducing.Reducer` and `ReducingStrategy`. Previous `Reducing` classes are now `MapReducer` classes.
* Refactored the "process" test suite to allow for better test configuration with respect to different `TraversalEngine` implementations.
* Added `hasNot(traversal)` which is a faster way of doing `has(traversal.count().is(0L))`.
* `TraversalStrategy.apply(traversal)` is the new method signature as the `TraversalEngine` can be retrieved from the `Traversal`.
* `TraversalEngine` is now an interface and provided to the traversal by the graph. `Graph` methods added to set the desired traversal engine to use.
* Added `count(local)`, `sum(local)`, `max(local)`, `min(local)`, `mean(local)`, `dedup(local)`, `sample(local)` and `range(local)` for operating on the local object (e.g. collection, map, etc.).
* `TraversalComparator` exists which allows for `order().by(outE().count(),decr)`.
* Added Apache Rat plugin to detect the proper inclusion of license headers in files.
* A `Traversal` now respects thread interruption during iteration, throwing a `TraversalInterruptionException` if it encounters interruption on the current thread.
* Apache refactoring: `com.tinkerpop` -> `org.apache.tinkerpop`.
* `Traversal` is now `Serializable` and with most queries no longer needing lambdas, Gremlin-Java works over the wire.
* Added `VertexProperty.Cardinality` with `list`, `set`, and `single`. No more `Vertex.singleProperty()` method.
* Added `RangeByIsCountStrategy` that adds a `RangeStep` in front of `.count().is(<predicate>, <value>)` to minimize the amount of fetched elements.
* Added `CoalesceStep` / `coalesce()` that emits the first traversal which emits at least one element.
* Added more syntactic sugar tricks to the Gremlin sugar plugin -- `&`, `|`, `select from`, `gt`, etc.
* `Traversal.Admin` is consistent internal to steps, traversals, strategies, etc. For the user, `Traversal` is all they see.
* `TraversalHolder` is now called `TraversalParent` with the child/parent terminology used throughout.
* Added `GroovyEnvironmentPerformanceSuite`.
* Provided more robust shutdown capabilities for the thread pools used in `GremlinExecutor`.
* A massive `process/` package reorganization -- class names are still the same, just in new packages.
* Bumped `neo4j-graph` to Neo4j 2.1.6.
* Bumped to Groovy 2.4.1.
* Added a new "performance" test suite for Gremlin Process.
* Steps now only operate with traversals -- no more lambdas. Lambda-> `Traversal` conversion utilities added.
* `SideEffectStep` always requires a `Consumer`. Steps that were consumer-less simply extends `AbstractStep`.
* Simplified the `Neo4jGraph` implementation by now allowing `cypher()` mid-traversal. Only available via `g.cypher()`.
* Moved `clock()` out of the Utility plugin. It is now available to both Groovy and Java.
* Changed the `OptOut` annotation to allow for ignoring an entire test case using a wildcard.
* Added `AndStep` and `OrStep` filters to support arbitrary conjunction of traversals.
* `__` is now a class with static `GraphTraversal` methods and thus `repeat(out())` is possible.
* Added `IsStep` / `.is()` that supports filtering scalar values.
* `Neo4jGraph` and `TinkerGraph` no longer create new `Feature` instances on each feature check.
* Added `Compare.inside` and `Compare.outside` for testing ranges. Removed `between()` as now its `has('age',inside,[10,30])`.
* `GraphTraversal.has()` no longer requires the element type to be cast in the traversal definition.
* Fixed a `ConcurrentModificationException` bug in TinkerGraph that occurred when doing full vertex/edge scans and removing elements along the way.
* Added `Scope.local` and `Scope.global` in support of `OrderLocalStep` and `OrderGlobalStep` via `order(scope)`.
* Added `Order.keyIncr`, `Order.keyDecr`, `Order.valueIncr`, and `Order.valueDecr` in support of `Map` sorting.
* Added `Order.shuffle` and removed `shuffle()` in favor of `order().by(shuffle)`.
* Changed `Order implements Comparator<Comparable>` to `Order implements Comparator<Object>` as its now generalized to multiple types of objects.
* The `maxContentLength` setting in Gremlin Server is now respected by the HTTP/REST Gremlin endpoint.
* Fixed resource leak in the HTTP/REST Gremlin endpoint of Gremlin Server.
* Refactored Gremlin Server `start` and `stop` functions to return `CompletableFuture`.
* HTTP REST error response JSON objects from Gremlin Server should no longer have issues with control characters, line feeds, etc.
* Added `MeanStep`, `mean()`, and `MeanNumber` for calculating number averages in a traversal.
* Greatly simplified all the traversal `MapReduce` implementations due to the introduction of `VertexTraversalSideEffects`.
* Added `VertexTraversalSideEffects` as a cheap, static way to get a sideEffect-view of a vertex in OLAP.
* Added `TraversalHelper.isLocalStarGraph()` which determines if a traversal is contained within the local star graph.
* Added `TraversalVerificationStrategy` to verify if the traversal can be executed on respective engine.
* Refactored `GraphTraversal.cap()` to `GraphTraversal.cap(String...)` to support multi-sideEffect grabs.
* Added GraphSON serialization for `Path`.
* Added `Traversal.Admin.getTraverserRequirements()` and removed `TraversalHelper.getTraverserRequirements(Traversal)`.
* `Traversal.equals()` is no longer computed by determining if the objects returned are equal.
* Altered messaging in Gremlin Console when using a remote that is not yet activated.
* Fixed potential for deadlock in Gremlin Driver when waiting for results from the server.
* Added the `useMapperFromGraph` serializer option to the Gremlin Server configuration file to allow auto-registration of serialization classes.
* Refactored Netty pipeline structure to not have a second "Gremlin" executor group and instead used a standard `ExecutorService`.
* Refactored the `GremlinExecutor` to take an optional transformation function so as to allow manipulation of results from `eval` in the same thread of execution.
* Fixed issue with the `HttpGremlinEndpointHandler` where requests were getting blocked when `keep-alive` was on.
* Added `MinStep` and `MaxStep` with respective `min()` and `max()`.
* `CountStep` and `SumStep` now extend `ReducingBarrierStep` and no longer are sideEffect steps.
* `SideEffectCapStep` now extends `SupplyingBarrier` and is much simpler than before.
* Added `SupplyingBarrier` which simply drains the traversal and emits the value of a provided supplier.
* Added `TraversalLambda` which implements function, predicate, and consumer over a provided traversal.
* Any non-core `Step` that takes a function or predicate can now take a traversal which maps to `traversal.next()` (function) and `traversal.hasNext()` (predicate).
* `CollectingBarrierStep` is no longer abstract and added `GraphTraversal.barrier()` which is analogous to `fold().unfold()`, though cheaper.
* Added `TraversalOptionHolder` for branching steps to index works with corresponding `GraphTraversal.option()`.
* `BranchStep` is now a proper generalization of `UnionStep` and `ChooseStep`.
* `SubgraphStep` has changed in support of in-traversal filtering and removing the need for path-based traversers.
* Added `HasTraversalStep` which takes an anonymous traversal to determine whether or not to filter the current object.
* Added `Traversal.Admin.getStartStep()` and `Traversal.Admin.getEndStep()`. Removed `TraversalHelper.getStart()` and `TraversalHelper.getEnd()`.
* Refactored `profile()` to use injected steps. `ProfileStep` can now be used without any special JVM command line parameters.
* Added `ReducingBarrierStep` which acts like `CollectingBarrierStep` but operates on a seed with a bi-function.
* Added a preprocessor for AsciiDocs. Documentation code examples are executed and the results are dynamically inserted into the doc file.
* `LocalStep` traversal is treated as a branch, not an isolated traversal. Moreover, moved `LocalStep` to `branch/`.
* Traversal strategies are now applied when the `TraversalVertexProgram` state is loaded, not when submitted. Less error prone as it guarantees strategy application.
* Reworked `TraversalHolder` where there are "local traversals" and "global traversals". Local traversals are not subject to OLAP message passing.
* Fixed a bug in `DedupStep` that made itself apparent in `DedupOptimizerStrategy`.
* Added `RepeatStep.RepeatEndStep` in order to reduce the complexity of the code on OLAP when the predicates are not at the start of `RepeatStep`.

=== TinkerPop 3.0.0.M7 (Release Date: January 19, 2015)

* Added `SideEffectRegistrar` interface and `SideEffectRegistrationStrategy` for allowing steps to register sideEffects at strategy application time.
* Renamed `Traverser.Admin.setFuture()` and `Traverser.Admin.getFuture()` to `setStepId()` and `getStepId()`, respectively.
* Added `TraversalMatrix` for random access to steps in a traversal by their step id. Used by `TraversalVertexProgram`.
* Added unique identifies to `Step` that are not the user provided labels. `Step.getLabel()` now returns an `Optional<String>`.
* Removed `UnionLinearStrategy`, `ChooseLinearStrategy`, and `RepeatLinearStrategy` as nested traversals are now natively supported in OLAP.
* Fixed `Neo4jGraph` around manual transaction behavior on `commit` and `rollback` such that they would throw exceptions if a transaction was not open.
* Redesigned the hidden step labeling mechanism so its consistent across a cluster, easier for rewrite strategies, and will enable nested OLAP traversals.
* `Traverser.incrLoops()` now takes a string step label to enable nested looping constructs (i.e. loop stacks).
* Added `Traversal.tryNext()` which returns an `Optional`, where the provided default method should be sufficient for all vendors.
* Removed `PathConsumer` in favor of `TraverserRequirement.PATH`-model via `Step.getRequirements()`.
* `Step.getRequirements()` returns a `Set<TraverserRequirement>` which is what is required of the `Traverser` by the `Step`.
* `Traverser` now extends `Cloneable` and `Traverser.clone()` is used to good effect in `Traverser.split()`.
* Added `AbstractTraverser` for which all traversers extend.
* Moved `Traversal.SideEffects` to `TraversalSideEffects` as sideEffects are not necessarily tied to the traversal.
* Removed `Graph.of()` for generating anonymous graph traversals -- replaced by `__`-model.
* Removed `Graph` being stored in `Traversal.SideEffects`. Too dangerous when moving between OLTP and OLAP and its limited uses were worked around easily.
* No need for `DefaultXXXGraphTraversal` unless the vendor is extending with new methods (e.g. `DefaultNeo4jGraphTraversal`).
* Reworked `TraversalStrategies` such that the are "emanating object class"-dependant, not `Traversal` dependent.
* Moved `Traverser.sideEffects()` to `Traverser.asAdmin().getSideEffects()`. Users should use `Traverser.sideEffects(key)` and `Traverser.sideEffects(key,value)`.
* Added `SerializationTest` to the `StructureStandardSuite` in `gremlin-test` which validates serialization at a lower level than `IoTest`.
* Removed `IntervalStep` and renamed `interval()` to `between()` which is simply an alias to a `has().has()` chain.
* Added `__` static interface which allows for `__.out().out()`-style construction of anonymous traversals (instead of `g.of()`).
* The only `GraphTraversal` steps that operate on `Traverser` are the base lambdas and `repeat()` (i.e. `emit()` and `until()`).
* Removed dependency on the `reflections` library in `gremlin-test` which removed the default implementation of `GraphProvider.getImplementations()` - vendors now need to implement this method themselves.
* Relaxed the `<S>` typing requirement for anonymous traversals when applied to `choose()`, `repeat()`, `union()`, etc.
* Removed `LoopStep` and `UntilStep` in favor of the new `RepeatStep` model of looping in Gremlin3.
* `BranchStep` is now exposed in `GraphTraversal` via `branch(function)`.
* `UnionStep` now implements `TraversalHolder`.
* Added `RepeatStep` as the new looping construct supporting do/while, while/do, and emit semantics.
* Moved `Traversal.sideEffects()` to `Traversal.Admin.getSideEffects()` as `cap()` should be used to access the sideEffect data of a traversal.
* Renamed vendor `XXXTraversal` to `XXXGraphTraversal` (interface) and `XXXGraphTraversal` to `DefaultXXXGraphTraversal` (implementation class).
* Modified packaging for console plugins to be more consistent by moving them to the `com.tinkerpop.gremlin.console.groovy.plugin` namespace.
* Removed all TinkerPop specific dependencies to Guava to avoid user version conflicts.
* Added support for `-e` (script file execution) and `-v` (version display) options on `gremlin.sh`.
* GraphSON supports the assignment of multiple custom serialization modules.
* `Traverser.get(stepLabel/sideEffectKey)` no longer exists. There now exists: `Traverser.path(stepLabel)` and `Traverser.sideEffects(sideEffectKey)`.
* `SimpleTraverser` now supports "path" but in a very loose, global cache way. Added `SparsePath` as a `Map`-backed `Path` implementation.
* Provided Neo4j multi-label support in Neo4j-Gremlin. Added three `Neo4jVertex`-specific methods: `addLabel()`, `removeLabel()`, `labels()`.
* Bumped to Groovy 2.3.9.
* Added `Graph.Io` interface which allows for simplified helper methods for end users and a way for vendors to override `GraphReader` and `GraphWriter` initial construction when custom serializers are needed.
* Removed methods from `GraphProvider` related to customizing serializers in `IoTest` from the test suite as the new `Graph.Io` interface now serves that purpose.
* Added `Neo4jGraph.checkElementsInTransaction(boolean)` which will (or not) verify whether elements retrieved via Neo4j global graph operations are transactionally consistent.
* Added `ScriptInputFormat` and `ScriptOutputFormat` to Hadoop-Gremlin for reading and writing a file according to an arbitrary parsing script.
* Added `TimeLimitStep.getTimedOut()` to determine if the step timed out or there were no more objects to process.
* `Graph.System` is now `Graph.Hidden` with "hidden" being the vendor namespace and the key prefix being `~`.
* Much better `toString()` handling in `Step` and `Traversal`.
* `ComparatorHolder<V>` interface returns a `List<Comparator<V>>` instead of a `Comparator<V>[]`.
* `T` now implements `Function<Element,Object>`.
* Added `ElementValueComparator` and `ElementFunctionComparator` in support of vendor introspection on `ComparatorHolder`-steps.
* Renamed `Comparing` marker interface to `ComparatorHolder`.
* `FunctionHolder` interface provides vendor introspection via `ElementValueFunction`.
* Removed `OrderByStep` as it is now just `order()` with a `by()`-based comparator.
* Added `SampleStep` (`sample()`) to allow for sampling the set of previous objects. Useful for doing random walks with `local()`.
* Renamed `random()` to `coin()` to better express that the filter is a random coin toss.
* Added `by()`-projection to modulate the meaning of post-processing steps like `aggregate()`, `groupCount()`, `path()`, `order()`, etc.
* Removed the `Strategy` interface and gave `StrategyGraph` direct access to the `GraphStrategy`.
* Added `Graph.strategy()` to help instantiate `StrategyGraph` instances.
* Modified the signature of all `GraphStrategy` methods to include an parameter that contains a reference to the "composing strategy".
* `PartitionStrategy` hides the specified partition key from view when iterating properties, keys, etc.
* Change construction of `GraphStrategy` implementations to be consistent with singleton instances and builder pattern.
* Added `Graph.Helper` annotation to "protected" certain default interface methods from implementation by vendors.
* Transaction retry functions now work with "manual" transactions.
* Improved error messaging when importing "legacy" GraphSON that was not generated with "extended" properties.
* Renamed "iterator" related methods in the `GraphStrategy` interface to be consistent with the method names they represent.
* `PropertyMapStep` (`valueMap()`) now takes a boolean to state if the tokens of the element are desired along with its properties.
* `HadoopGraph` now connected to the `StructureProcessSuite`.
* `HadoopGraph` no longer supports `Graph.Variables` as they were in-memory. A persistence mechanism can be introduced in the future.
* Hidden properties removed in favor of using `GraphStrategy` for such features.
* `Edge.iterators().vertexIterator(BOTH)` now guarantees `OUT` then `IN` vertex iterator order.
* `Graph.v(Object)` and `Graph.e(Object)` no longer exist. Instead, use `Graph.V(Object... ids)` and `Graph.E(Object... ids)`.
* Added `Graph.Iterators` to allow access to vertex and edge iterators based on element ids and bypassing `GraphTraversal`.
* Renamed `GraphStrategy` implementations to be less verbose - removed the word "Graph" from their names (e.g. `IdGraphStrategy` simply changed to `IdStrategy`).
* Removed `Step.NO_OBJECT` as the problem is solves can be solved with proper use of `flatMap` and `EmptyTraverser`.
* `Path` is now part of `GraphSerializer` and thus, not specific to a particular implementation of `Path`.
* Added messaging to show files being downloaded when using the Gremlin Server "install" command.
* Added test name and class arguments to the `GraphProvider.loadGraphWith` method.
* Merged `ReferencedXXX` and `DetachedXXX` so that all migration of graph element data is via `DetachedXXX`.
* Added `StaticVertexProgram` and `StaticMapReduce` which simply return `this` on `clone()`.
* `VertexProgram` and `MapReduce` now implement `Cloneable` and is used for fast copying across workers within the same machine.
* Added `TraversalHolder` interface which extends `PathConsumer` to determine recursively if nested traversals require path calculations turned on.
* Reworked how a `TraverserGenerator` is retrieved and utilized.
* Added `Traversal.toBulkSet()` to make getting resultant data more efficiently for traversals with repeated data.
* Provided a helper `LocalStep.isLocalStarGraph()` so `GraphComputer` implementers know the requisite data boundaries.
* Created `Traversal.Admin` to hide administrative methods. Added `Traversal.asAdmin()` to get at `Traversal.Admin`.
* Fixed up all `Step` cloning operations realizing that Java8 lambdas are always bound to the calling class (no delegates).
* Usage of `:remote close` without configured remotes shows a reasonable message rather than a stack trace.
* Provided `LocalStep` to signify that the internal traversal is locally bound to the incoming object.
* Failed script evaluation in Gremlin Server now triggers the cancel of the process attempting to timeout the script if it were to run too long.
* Greatly increased the speed of `ScriptEngineLambda` by making use of a static `ScriptEngine` cache.
* Fixed a general bug in all sideEffect using steps where the sideEffect should be accessed via the `Traverser` not `Traversal`.
* `GremlinPlugin` interface no longer has the `additionalDependencies` method - those dependencies are now defined by an entry in the manifest file for the jar called `Gremlin-Plugin-Dependencies`.
* Added `TinkerWorkerPool` which is used for resource efficient threading in `TinkerGraphComputer`.
* `MapReduce.createMapReduce(Configuration)` now exists and serves the same purpose as `VertexProgram.createVertexProgram(Configuration)`.
* Enabled SessionOps to be extended. Added eval handler hook.
* Setting a property with an unsupported data type throw `IllegalArgumentException` instead of `UnsupportedOperationException` as the operation is supported, but the argument is not.

=== TinkerPop 3.0.0.M6 (Release Date: December 2, 2014)

* `javatuples.Pair` avoided on `MapReduce` API in favor of a new `KeyValue` class.
* Renamed `Gremlin-Plugin` manifest entry for plugins to `Gremlin-Plugin-Paths`.
* Added `Gremlin-Plugin-Dependencies` manifest entry to list other dependencies that should be retrieved with a plugin jar.
* `Memory.Admin.asImmutable()` yields an immutable representation of the GraphComputer `Memory`.
* Fixed host selection in `gremlin-driver` by properly accounting for all hosts being marked unavailable at the instantiation of a `Client`.
* Removed Giraph-Gremlin in favor of new Hadoop-Gremlin with `GiraphGraphComputer` support. Future support for `MapReduceGraphComputer`.
* Greatly simplified the `InputFormat` and `OutputFormat` model for working with Giraph (and Hadoop).
* Added a serializer for `Property` for GraphSON correcting format of serialization of a single `Property` on an `Edge`.
* Fixed bug in Gremlin Console that prevented assignments to empty `List` objects.
* Added `VertexProgram.getMessageScopes()` to allow vendors to know which `MessageScopes` at a particular `Memory` state.
* Reduced the number of methods in `MessageScope.Local` as its up to vendors to inspect provided incident `Traversal` accordingly.
* Renamed `MessagesType` to `MessageScope` to make it less ambiguous regarding the class of the messages being sent.
* Changed the message type of `TraversalVertexProgram` to `TraverserSet` to support message combining.
* Added `VertexProgram.getMessageCombiner()` to support the combining of messages in route to a vertex.
* Reduced object creation in `TraversalVertexProgram` around vertex-local traversal sideEffects.
* Renamed `Traverser.Admin.makeChild()` and `Traverser.Admin.makeSibling()` to `Traverser.Admin.split()` to correspond with `merge()`.
* Added `Traverser.Admin.merge(Traverser)` method so that the merging algorithm is with the `Traverser`.
* Added `Operator` enum that contains sack-helpful `BinaryOperators`: sum, minus, mult, div, max, min, etc.
* Added `GraphTraversal.withSack()` and renamed `trackPaths()` and `with()` to `withPath()` and `withSideEffect()`, respectively.
* Added the "Gremlin Sacks" feature to allow a `Traverser` to carry local information along its walk.
* GraphSON format no longer makes use of `hiddens` JSON key. Its all just `properties`.
* Added `DoubleIterator` to make vendor implementations of `Edge.iterators().vertexIterator()` efficient.
* `PropertiesStep` is smart about hiddens vs. properties.
* `Element.iterators().hiddenProperties()` no longer exists. For vendors, simply provide an iterator of properties.
* `GIRAPH_GREMLIN_LIBS` supports colon separated directories for loading jars from multiple paths.
* Introduced method to control the location of dependencies dynamically loaded to the Gremlin Console as part of the `:install` command.
* Fixed problem with the Neo4j Gremlin Plugin not loading properly after Gremlin Console restart.
* Removed the "use" configuration from Gremlin Server.
* Moved `SugarGremlinPlugin` from `gremlin-console` to `gremlin-groovy` so that it could be shared with Gremlin Server.
* Fixed bug in serialization of `null` results returned to the Gremlin Console when serializing to strings.
* Moved the `GremlinPlugin` for `TinkerGraph` to `tinkergraph-gremlin` module (it is no longer in `gremlin-console`).
* Added a `plugin-info.txt` file to Gremlin Console `/ext/{module}` subdirectories to identify the module that was originally requested.
* Gremlin Server now allows for the explicit configuration of plugin activation.
* Refactored `GremlinPlugin` and `AbstractGremlinPlugin` to better account for plugins that run on the server and those that run in the console.
* Added a `plugins` configuration to Gremlin Server to control the plugins that are enabled on initialization.
* Added a builder option to `GremlinExecutor` to control the plugins that are enabled on initialization.
* Added `RemoteException` for usage with `RemoteAcceptor` implementations for the Gremlin Console so as to better standardize their development.
* Standardized all text being written to the Gremlin Console using starting upper case letter.
* Prevented error in the Console when `:submit` is called but no remotes were configured.
* Provided a way to clean the `grapes` directory as part of a standard build with `mvn clean install`.

=== TinkerPop 3.0.0.M5 (Release Date: November 7, 2014)

* Removed `PropertyFilterIterator` as using Java8 streams was just as efficient for the use case.
* Renamed `KryoWritable` to `GremlinWritable` as it is not necessarily Kryo that is the serialization mechanism.
* Fixed an input split bug in Giraph that was making it so that splits were not always at vertex boundaries.
* Fixed a combiner bug in `GirapGraphComputer`. Combiners were always calling `MapReduce.reduce()`, not `MapReduce.combine()`.
* Greatly simplified `SubgraphStrategy` by removing requirements for `Traversal` introspection.
* `StrategyWrappedGraph` mimics vendor use of `GraphStep` and `GraphTraversal` and no longer requires dynamic strategy application.
* `TraversalStrategies` make use of a dependency tree sorting algorithm to ensure proper sorts prior to application.
* `TraversalStrategies` are now immutable and are bound to the `Traversal` class.
* Fixed bug in Gephi Plugin that prevented it from communicating with the Gephi Streaming Server.
* Renamed `MessageType.XXX.to()` to `MessageType.XXX.of()` so it makes sense in both the sending and receiving context.
* Improved messaging with respect to tests that are ignored due to features to make it clear that those tests are not in error.
* Relaxed exception consistency checks in the test suite to only check that a thrown exception from an implementation extends the expected exception class (but no longer validates that it is the exact class or that the message text).
* `VertexProgram` now has `workerIterationStart()` and `workerIterationEnd()` to allow developers to control vertex split static data structures.
* `TraversalVertexProgram` startup time greatly reduced due to being smart about `loadState()` behavior.
* Gremlin Server sessions now allow serialization of results that were part of an open transaction.
* Refactor `OpProcessors` implementations in Gremlin Server for better reusability.
* `Vertex.iterators()` no longer have a `branchFactor`. This is now at the query language level with `localLimit()`.
* Added `limit(long)` and `localLimit(int,int)` which simply call the range equivalents with 0 as the low.
* Added `LocalRangeStep` which supports ranging the edges and properties of an element -- `localRange(int,int)`.
* `GraphTraversal.value(String)` no longer exists. Instead, use `GraphTraversal.values(String)`.
* `HiddenXXXStep` and `ValueXXXStep` no longer exist. `PropertyXXXStep` takes a `PropertyType` to denote value and hidden access.
* Added `PropertyType` to the structure-package which provide markers for denoting property types (vs. property classes).
* Renamed `setWorkingDirectory` to `workingDirectory` in the `KryoReader` builder.
* `Path.get(String)` returns the object if only one object is referenced by label, else it returns a `List` of referenced objects.
* Added overload to `GremlinKryo` to allow a serializer to be configured as a `Function<Kryo,Serializer>` to allow better flexibility in serializer creation.
* Added method to `GraphProvider` to allow implementers to provide a mechanism to convert GraphSON serialized identifiers back to custom identifiers as needed.
* Added methods to `GraphProvider` so that implementers could specify a custom built `GremlinKryo` class and/or `SimpleModule` class in case their implementation had custom classes to be serialized.
* Added `Traversal.forEachRemaining(class,consumer)` for those traversals whose end type is different from declared due to strategy rewriting.
* Removed `Traversal.forEach()` as traversal implements `Iterator` and users should use `forEachRemaining()`.
* `RangeStep` now has an inclusive low and an exclusive high -- a change from Gremlin2.
* `DriverGremlinPlugin` returns raw results with driver results available via the `result` variable.
* Removed test enforcement of `private` constructor for a `Graph` instance.
* `RemoteAcceptor` now supports `@` prefixed lines that will grab the script string from the Gremlin Console shell.
* Modified the signature of `Property.element()` to simply return `Element`
* Added `Reducing` marker and `ReducingStrategy` which supports reduction-functions as a final step in Gremlin OLAP (e.g. `fold()`).
* Once strategies are `complete()`, no more steps can be added to a `Traversal`.
* Renamed `Traversal.strategies()` to `Traversal.getStrategies()` as it is not a "query language"-method.
* Added test to enforce that a `label` on a `VertexProperty` is always set to the key of the owning property.
* Fixed bug with multi-property removal in `Neo4jGraph`.
* Bumped to Neo4j 2.1.5.
* Used standard `UUIDSerializer` from the `kryo-serializers` library for serialization of `UUID` objects.
* Changed GraphSON serialization to only use `iterators()` - there were still remnants of `Traversal` usage from previous refactoring.
* Added overload for `detach` method to allow for the `Element` to be detached as a "reference" only (i.e. without properties).
* Renamed `Item` in `gremlin-driver` to `Result`.
* Renamed `strategy` to `getStrategy` in `StrategyWrappedGraph`.
* Renamed `baseGraph` to `getBaseGraph` in `Neo4jGraph`.
* `Neo4jGraph` now returns an empty property `Vertex.property(k)` when the key is non-existent (a problem only visible when meta/multi property configuration was turned off).
* `Traversal.Strategies.apply()` now takes a `TraversalEngine`. Greatly simplifies strategy application for `STANDARD` or `COMPUTER`.
* Renamed `IdentityReductionStrategy` to `IdentityRemovalStrategy` for reasons of clarity.
* Added `ComparingRemovalStrategy` that removes `Comparing`-marked steps unless they are the end step of the traversal.
* `OrderStep` now works in OLAP, but only makes sense as a traversal end step.
* `MapReduce` API extended to include `getMapKeySort()` and `getReduceKeySort()` to sort outputs accordingly.
* Renamed `TraversalResultMapReduce` to `TraverserMapReduce`. Shorter and makes more sense.
* Improved build automation to package javadocs and asciidoc documentation in the distribution files.
* Improved build automation with a script to automatically bump release versions in the various files that needed it such as the `pom.xml` files.
* The identifier on `VertexProperty` is now read properly to those graphs that can support identifier assignment.
* `GraphSONReader.readGraph()` now properly reads vertex properties.
* Removed `Neo4jGraph.getCypher()` as users should use `Neo4jGraph.cypher()` and get back TinkerPop3 graph objects.
* `GiraphGraph.variables().getConfiguration()` is now replaced by `GiraphGraph.configuration()`.
* Added `Graph.configuration()` which returns the `Configuration` object of `Graph.open()`.
* Removed `TraverserTracker` as now there is only a `TraverserSet` for all halted traversers. A nice simplification of `TraversalVertexProgram`.
* Renamed `Traverser.isDone()` to `Traverser.isHalted()` and `DONE` to `HALT`. Consistent with automata terminology.
* Removed `PathTraverserExecutor` and `SimpleTraverserExecutor` as a single `TraverserExecutor` correctly executes both types of traversers.
* `TraversalVertexProgram` does "reflexive message passing" to reduce the total number of iterations required to execute a traversal.
* `MapReduce` no-argument constructors are private and thus, only for reflection and `loadState()` usage.
* MapReducers for `TraversalVertexProgram` are now smart about `with()` declared data structures.
* Updated `Traversal.SideEffects` to use "registered suppliers" and it now works accordingly in both OLTP and OLAP environments.
* Increased the speed of `FlatMapStep` by approximately 1.5x.

=== TinkerPop 3.0.0.M4 (Release Date: October 21, 2014)

* Added features for `VertexProperty` user supplied ids and related data types.
* Removed `SideEffectCap` marker interface as there is only one `SideEffectCapStep` and thus, `instanceof` is sufficient.
* `Path.getObjects()`/`Path.getLabels()` renamed to `Path.objects()`/`Path.labels()` to be in line with "query language" naming convention.
* Greatly simplified `GiraphInternalVertex` due to `Element.graph()` -- 1/2 the memory footprint and reduced construction time.
* Renamed `Property.getElement()` to `Property.element()` given the "query language" naming convention.
* `Element.graph()` added which returns the `Graph` that the element is contained within.
* Added tests for greater consistency around iterating hidden properties.
* Simplified `TraversalVertexProgram` where only a single `TraverserTracker` exists for both path- and simple-traversers.
* Fixed a major bug where `Arrays.binarySearch` was being used on an unsorted array in TinkerGraph and Neo4jGraph.
* Changed `ComputerResult.getXXX()` to `graph()` and `memory()` to be consistent with "query language" naming convention.
* `Traverser.getXXX()` changed to `loops()`, `bulk()`, `path()`, `sideEffects()` to be consistent with "query language" naming convention.
* Optimization to reduce the number of empty lists created due to no step class existing for respective `TraversalStrategy.apply()`.
* Added `CapTraversal` as a marker interface for the `cap()` method.
* Added `union()` with GraphComputer `UnionLinearStrategy`.
* `TimeLimitStep` was moved to `filter/` package. It was a mistake that it was in `sideEffect/`.
* Provided the configuration for generating both a "full" and "core" set of javadocs, where "full" represents all classes in all projects and "core" is the "user" subset.
* Validated bindings passed to Gremlin Server to ensure that they do not match the most common statically imported values.
* If no script engine name is provided to a `LambdaHolder` it is assumed to be Gremlin-Groovy.
* `MapEmitter` and `ReduceEmitter` have an `emit(value)` default method where the key is the `MapReduce.NullObject` singleton.
* `Traverser.Admin` now implements `Attachable` as the `Traversal.SideEffects` can be generated from the `Vertex`.
* Made a solid effort to ensure that all TinkerPop keys are `Graph.System` to leave `Graph.Key` for users.
* The `Graph.System` prefix is now `^` instead of `%&%`. Simpler and easier on the `toString()`-eyes.
* Added `Traversal.SideEffects.ifPresent(Consumer)` as a default helper method.
* Added `profile()`-step which provides detailed information about the performance of each step in a traversal.
* No more `CountCapStep` and `CountStep`, there is only `CountStep` and it is elegant.
* Created a `AbstractTraversalStrategy` with good `toString()`, `hasCode()`, and `equals()` implementations.
* Added `CountTraversal` as a marker-interface stating that the `Traversal` has a `count() -> Long` method.
* `Traversal` no longer has any step methods as its not required for DSL implementers to have "core steps."
* Added "linearization" strategy for `ChooseStep` so it is executed correctly on GraphComputer.
* Added `GraphTraversalStrategyRegistry` which has respective global strategies to make turning on/off strategies easier.
* Added a generic `BranchStep` to be used for re-writing "meta-steps" for execution on GraphComputer.
* Moved `JumpStep`, `UntilStep`, and `ChooseStep` to a new `branch/` package.
* Added test cases to the Structure Suite to enforce consistent operations of reading properties after removal of their owning `Element`.
* GraphSON format change for full `Graph` serialization - Graph variables are now serialized with the key "variables" as opposed to "properties".
* Relaxed `Graph.toString()` test requirements for implementers.
* Made the `toString` operations in `GraphStrategy` consistent.
* Added `VertexFeatures.supportsRemoveProperty`.
* Added `VertexPropertyFeatures.supportsRemoveProperty`.
* Added `EdgeFeatures.supportsRemoveProperty`.
* Added `VertexFeatures.supportsRemoveVertices`.
* Added `EdgeFeatures.supportsRemoveEdges`.
* Vendors should now get a clear error when mis-spelling something in an `@OptOut` (or more likely if a test name changes) and it now works all the test suites.
* All plugins now have a default prefix of "tinkerpop." as a namespace.
* `GraphComputer` now executes a `Set<MapReduce>` and `hashCode()`/`equals()` were implemented for existing `MapReduce` implementations.
* Changed `Contains.in/notin` to `Contains.within/without` as `in` is a reserved term in most languages (including Java and Groovy).
* Added helper methods for loading data into collections in `TraversalHelper`.
* Core `Traversal` methods are smart about bulking -- e.g. `iterate()`, `fill()`, `remove()`, etc.
* `GroupByStep` and `GroupByMapReduce` leverage `BulkSet` as the default group data structure.
* `Element.Iterator` has renamed methods so implementers can do `MyElement implements Element, Element.Iterators`.
* Renamed `MessageType.Global` and `MessageType.Local` creators from `of()` to `to()` as it makes more sense to send messages `to()`.
* With `Traverser.get/setBulk()` there is no need for a `TraverserMessage`. The `Traverser` is now the message in `TraversalVertexProgram`.
* Provided static `make()` methods for constructing `Path` implementations.
* Provided a more space/time efficient algorithm for `Path.isSimple()`.
* The `JumpStep` GraphComputer algorithm `Queue` is now a `TraverserSet`.
* `AggregateStep` and `StoreStep` now use `BulkSet` as their default backing `Collection` (much more space/time efficient).
* Added `BulkSet` which is like `TraverserSet` but for arbitrary objects (i.e. a weighted set).
* `UnrollJumpStrategy` is no longer a default strategy as it is less efficient with the inclusion of `TraverserSet`.
* Introduced `TraverserSet` with bulk updating capabilities. Like OLAP, OLTP looping is now linear space/time complexity.
* TinkerGraph's MapReduce framework is now thread safe with a parallel execution implementation.
* Added a default `Traverser.asAdmin()` method as a typecast convenience to `Traverser.Admin`.
* Renamed `Traverser.System` to `Traverser.Admin` as to not cause `java.lang.System` reference issues.
* Renamed `Memory.Administrative` to `Memory.Admin` to make it shorter and consistent with `Traverser.Admin`.
* Fixed a TinkerGraph bug around user supplied vertex property ids.
* Most `Step` classes are now defined as `public final class` to prevent inheritance.
* `ShuffleStep` now extends `BarrierStep` which enables semantically correct step-sideEffects.
* Leveraged `Traverser.getBulk()` consistently throughout all steps.

=== TinkerPop 3.0.0.M3 (Release Date: October 6, 2014)

* All `Step` fields are now `private`/`protected` with respective getters as currently needed and will be added to as needed.
* Gremlin Server no longer has the `traverse` operation as lambdas aren't really serialized.
* `Path` is now an interface with `ImmutablePath` and `MutablePath` as implementations (2x speedup on path calculations).
* `Traverser` now implements `Comparable`. If the underlying object doesn't implement `Comparable`, then a runtime exception.
* Added abstract `BarrierStep` which greatly simplifies implementing barriers like `AggregateStep`, `OrderStep`, etc.
* `SelectStep` is now intelligent about when to trigger path computations based on label selectors and barriers.
* `T` no longer has `eq`, `neq`, `lt`, `in`, etc. Renamed all respective enums and with `static import`, good in console (e.g. `Compare.eq`).
* Added `Order` enum which provides `Order.decr` and `Order.incr`.
* `Traverser.loops` and `Jump.loops` are now shorts (`32767` max-loops is probably sufficient for 99.9999% of use cases).
* `Traverser.bulk` exists which is how many instances does the traverser represent. For use in grouping with bulk computations.
* Greatly simplified sideEffect steps where there is no distinction between OLAP vs. OLTP (from the `Step` perspective).
* Removed the need for `Bulkable` and `VertexCentric` marker interfaces in process API.
* Renamed configuration parameters in Giraph-Gremlin to be consistent with a `giraph.gremlin`-prefix.
* Made it possible to pass a `ScriptEngine` name and string script in `TraversalVertexProgram` and `LambdaVertexProgram`.
* Made `TinkerGraph` a plugin for the Console as it is no longer a direct dependency in `gremlin-groovy`.
* Added features for supporting the addition of properties via `Element.property(String,Object)`.
* `GiraphGraph` OLTP tested against Gremlin-Java8 and Gremlin-Groovy -- OLAP tested against Gremlin-Groovy.
* `Neo4jGraph` is now tested against both Gremlin-Java8 and Gremlin-Groovy.
* Renamed the test cases in `ProcessTestSuite` to be consistent with other Gremlin language variants.
* Added a `gremlin-groovy-test` suite that can be used to validate implementations against the Groovy variant of Gremlin.
* `TinkerGraph` is no longer serializable, use a `GraphReader`/`GraphWriter` to serialize the graph data.
* Removed `implements Serializable` on numerous classes to ensure safety and proper usage of utilities for cloning.
* `Traversal` now implements `Cloneable` as this is the means that inter-JVM threads are able to get sibling `Traversals`.
* Created "integration" test for `Neo4jGraph` that runs the test suite with multi/meta property features turned off.
* Added `GraphStrategy` methods for `VertexProperty`.
* Converted the `id` data type from string to integer in the Grateful Dead sample data.
* Removed all notions of serializable lambdas as this is a misconception and should not be part of TinkerPop.
* Greatly simplified `TraversalVertexProgram` with three arguments: a `Traversal<Supplier>`, `Class<Traversal<Supplier>>`, or a script string with `ScriptEngine` name.
* Added `TraversalScript` interface with `GroovyTraversalScript` as an instance. To be used by OLAP engines and any language variant (e.g. gremlin-scala, gremlin-js, etc.).
* `UntilStep` now leverages `UnrollJumpStrategy` accordingly.
* Fixed a bug where the `toString()` of `Traversal` was being hijacked by `SugarGremlinPlugin`.
* Fixed compilation bug in `UntilStep` that is realized when used in multi-machine OLAP.
* Simplified `Enumerator` and implementations for `MatchStep`.

=== TinkerPop 3.0.0.M2 (Release Date: September 23, 2014)

* Added an exhaust `InnerJoinEnumerator` fix in `MatchStep` to get all solutions correctly.
* `Neo4jGraph` can be configured to allow or disallow meta- and multi-properties.
* Added `until()`-step as a simpler way to express while-do looping which compiles down to a `jump()`-step equivalent.
* Added "The Crew" (`CREW`) toy graph which contains multi-properties, meta-properties, graph variables, hiddens, etc.
* If the Giraph job fails, then the subsequent `MapReduce` jobs will not execute.
* Added `Graph.System` class which generates keys prefixed with `%&%` which is considered the vendor namespace and not allowed by users.
* Added `ReferencedVertex` (etc. for all graph object types) for lightweight message passing of graph object ids.
* `T.*` now has `label`, `id`, `key`, `value` and no longer are these `String` representations reserved in TinkerPop.
* `Traverser` now has a transient reference to `Traversal.SideEffects`.
* "Detached" classes are now tested by the standard test suite.
* Compartmentalized `Traverser` interface so there is now a `Traverser.System` sub-interface with methods that users shouldn't call.
* Added `OrderByStep` which orders `Elements` according to the value of a provided key.
* 2x speed increase on steps that rely heavily on `ExpandableStepIterator` with massive memory footprint reduction as well.
* Added `VertexProperty<V>` as the property type for vertices -- provides multi-properties and properties on properties for vertices.
* Changed `VertexProgram` such that `getElementComputeKeys()` is simply a `Set<String>`.
* Significant changes to the format of the `ResponseMessage` for Gremlin Server - these changes break existing clients.
* Close any open transactions on any configured `Graph` when a session in Gremlin Server is killed.
* Grateful Dead Graph now uses vertex labels instead of "type" properties.
* There is now a `GraphComputerStrategy` and `EngineDependent` marker interface to allow steps to decide their algorithm depending if they are OLAP or OLTP.
* A labeled step now stores its current traverser value in `Traversal.SideEffects` (no longer can sideEffectKeys and step labels be the same).
* `GraphFactory` support for opening a `Graph` with multiple `GraphStrategy` instances - if there are multiple strategies they are wrapped in order via `SequenceGraphStrategy`.
* The result type for result termination messages returned from Gremlin Server is now set to "no content".
* The `maxContentLength` setting for Gremlin Driver now blocks incoming frames that are too large.
* After initialization scripts are executed in Gremlin Server, the `Graph` instances are re-bound back to their global references, thus allowing `GraphStrategy` initialization or even dynamic `Graph` creation through scripts.
* Added "Modern" graph back which is basically the "Classic" graph with double values for the "weight" property on edges and non-default vertex labels.
* `Traversal.addStep()` is now hard typed so type casting isn't required and traversal APIs look clean.
* Changed the hidden key prefix from `%$%` to `~` in `Graph.Key.hide()`.
* Added `has(label,key,predicate,value)` to allow for `has('person','name','marko')`. Various overloaded methods provided.
* Update to traversal API where if a `SFunction<S,?>` was required, but can process a `Traverser<S>`, then the function is `SFunction<Traverser<S>,?>`.
* Added `WhereStep` as a way to further constrain `select()` and `match()`.
* Extensive work on `GiraphMemory` and its interaction with Giraph aggregators.
* If the input path of a `GiraphGraphComputer` does not exist, failure happens prior to job submission.
* `SugarPlugin` now has all inefficient methods and Gremlin-Groovy proper is only efficient Groovy techniques.
* Prevented concurrency problems by only modifying bindings within the same thread of execution in the `GremlinExecutor`.
* Calls to `use` on the `DependencyManager` now return the list of `GremlinPlugin` instances to initialize instead of just initializing them automatically because it causes problems with `ScriptEngine` setup if a plugin requires a script to be evaluated and a required dependency is not yet loaded.
* `Traversal.SideEffects` has `getGraph()`, `setGraph()`, and `removeGraph()` default helpers.
* `Traversal.Memory` -> `Traversal.SideEffects` and `GraphComputer.SideEffects` -> `GraphComputer.Memory`.
* `StrategyWrappedVertex` and `StrategyWrappedEdge` properly wrap `Element` objects returned from non-traversal based methods.
* Gremlin-Server now sends a single write with status 200 for Object and empty response messages.
* `GremlinGroovyScriptEngine` allows imports to re-import dependencies added via "use".
* Changed order in which the `GremlinExecutor` is initialized such that dependency loading via "use" are handled first which fixes problems with starting Gremlin Server with `gremlin-server-neo4j.yaml`.
* Corrected issues with the "branch factor" related traversals under `SubgraphStrategy`.  This change also altered the semantics of the `SubgraphStrategy` a bit as it became more restrictive around `Edge` inclusion (requires both vertices to be in the subgraph).
* The Gephi Plugin now visualizes traversals and has numerous configuration options.
* Added more specific features around the types of "identifiers" a graph can support.
* Added a new test graph called `MODERN` that is copy of the `CLASSIC` graph, but represents floats as doubles.  This graph will be the default graph for testing going forward.
* Fix bug in `Neo4jGraph` that was not processing multiple vertex labels properly when doing a `has()` step with `IN`.
* Changed semantics of `@LoadGraphWith` in gremlin-test to only refer to the ability of a test implementation to process the data types of the test graph (not to actually load it).
* `StartStep` is a `SideEffect` as it is a process to get data into the stream (like a keyboard) and more efficient as such.
* Greatly simplified the implementations of `Map`, `FlatMap`, `Filter`, and `SideEffect`.
* `Path` data structure changed to an ordered list of objects with each associated to a `Set<String>` of as-labels.
* All sideEffect-based steps no longer extend `FilterStep` with predicate equal true, but a more efficient `SideEffectStep`.
* `TreeStep` now has `TreeMapReduce` for executing on `GraphComputer`.
* `Neo4jTraversal.cypher()` is fluent throughout.
* Reverted back to TP2 model of `as()` referring to step names, not variable names of sideEffects.
* Updated `AddEdge`-step to support property key/value pairs for appending to newly created edges.
* Renamed `Graph.getFeatures()` to `Graph.features()` to be consistent with other API methods.
* `Vertex` and `Edge` now implement all `GraphTraversal` methods to ensure consistency throughout stack.
* `Neo4jTraversal` is auto-generated from `Neo4jTraversalStub` with technique generalizable to other vendors.
* Added test suite to ensure that all traversals are of the same type: `g.V`, `g.E`, `g.of()`, `v.identity()`, `e.identity()`, v-, e-methods.
* Giraph HDFS helpers now support `hdfs.mkdir(string)` and `local.mkdir(string)`
* Added `@OptIn` and `@OptOut` for implementers to specify on their `Graph` implementations for test compliance information.
* `GraphComputer` `Memory` now immutable after computation is complete.
* Dependency grabbing for plugins filter out slf4j logging dependencies so as to avoid multiple bindings with the standard TinkerPop distributions.
* Fixed `GiraphMemory` to be fully consistent with GraphComputer specification.
* Removed fatJar assembly from Giraph-Graph as it is no longed needed with distributed cache model.
* Reworked `GiraphRemoteAcceptor` to provide a `result` variable back to the console with `ComputerResult`.
* `VertexProgram` is no longer `Serializable` (use `loadState` and `storeState` for wire-propagation).
* Moved `GiraphGraph.getOutputGraph()` to `GiraphHelper`.
* Changed `GIRAPH_GREMLIN_HOME` to `GIRAPH_GREMLIN_LIB` to reference directory where jars are to be loaded.
* Updated README with release instructions.

=== TinkerPop 3.0.0.M1 (Release Date: August 12, 2014)

* First official release of TinkerPop3 and thus, no changes.<|MERGE_RESOLUTION|>--- conflicted
+++ resolved
@@ -362,13 +362,9 @@
 [[release-3-5-7]]
 === TinkerPop 3.5.7 (Release Date: NOT OFFICIALLY RELEASED YET)
 
-<<<<<<< HEAD
-* Fixed a memory leak in the Gremlin.Net driver that only occurred if a `CancellationToken` was provided.
-=======
 * Bumped `jackson-databind` to 2.15.2 to fix security vulnerability.
 * Introduced `maxNumberLength`, `maxStringLength`, and `maxNestingDepth` configs for `GraphSON` serializers.
-* Fixed a memory leak in the Gremlin.Net driver that only occurred if a CancellationToken was provided.
->>>>>>> 08559317
+* Fixed a memory leak in the Gremlin.Net driver that only occurred if a `CancellationToken` was provided.
 * Fixed gremlin-python `Client` problem where calling `submit()` after` `close()` would hang the system.
 * Added `gremlin.spark.dontDeleteNonEmptyOutput` to stop deleting the output folder if it is not empty in `spark-gremlin`.
 * Fixed a bug in `SubgraphStrategy` where the vertex property filter produced errors if a `Vertex` was missing the key provided to `by()` as a token.
