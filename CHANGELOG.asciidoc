--- conflicted
+++ resolved
@@ -23,11 +23,8 @@
 [[release-3-6-8]]
 === TinkerPop 3.6.8 (NOT OFFICIALLY RELEASED YET)
 
-<<<<<<< HEAD
 * Fixed a bug in GremlinServer not properly propagating arguments when authentication is enabled.
-=======
 * Fixed bug in Java driver where connection pool was not removing dead connections under certain error conditions.
->>>>>>> e12d6bda
 
 [[release-3-6-7]]
 === TinkerPop 3.6.7 (April 8, 2024)
