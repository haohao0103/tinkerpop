--- conflicted
+++ resolved
@@ -2292,18 +2292,6 @@
 
 NOTE: This plugin is typically only useful to the Gremlin Console and is enabled in the there by default.
 
-<<<<<<< HEAD
-=======
-[[giraph-plugin]]
-=== Giraph Plugin
-
-image:giraph-logo.png[width=50,float=left]  The Giraph Plugin installs as part of `giraph-gremlin` and provides
-a number of imports and utility functions to the environment within which it is used. Those classes and functions
-provide the basis for supporting <<graphcomputer,OLAP based traversals>> using link:http://giraph.apache.org[Giraph].
-This plugin is defined in greater detail in the <<giraphgraphcomputer,GiraphGraphComputer>> section and is typically
-installed in conjuction with the <<hadoop-plugin,Hadoop-Plugin>>.
-
->>>>>>> c790459d
 [[graph-plugins]]
 === Graph Plugins
 
