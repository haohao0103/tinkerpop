--- conflicted
+++ resolved
@@ -845,7 +845,6 @@
 Supporting link:https://en.wikipedia.org/wiki/Anonymous_function[anonymous functions] across languages is difficult as
 most languages do not support lambda introspection and thus, code analysis. In Gremlin-Python,
 a link:https://docs.python.org/2/reference/expressions.html#lambda[Python lambda] should be represented as a zero-arg
-<<<<<<< HEAD
 callable that returns a string representation of a lambda. The lambda should be written as a `Gremlin-Groovy`string.
 When the lambda is represented in `Bytecode` its language is encoded such that the remote connection host can infer
 which translator and ultimate execution engine to use.
@@ -855,32 +854,6 @@
 >>> g.V().out().map(lambda: "it.get().value('name').length()").sum().toList()
 [24]
 ----
-=======
-callable that returns a string representation of a lambda. The default lambda language is `gremlin-python` and can be
-changed via `gremlin_python.statics.default_lambda_language`. When the lambda is represented in `Bytecode` its language
-is encoded such that the remote connection host can infer which translator and ultimate execution engine to use.
-
-[gremlin-python,modern]
-----
-g.V().out().map(lambda: "lambda x: len(x.get().value('name'))").sum().toList()                     <1>
-statics.default_lambda_language                                                                    <2>
-g.V().out().map(lambda: ("it.get().value('name').length()", 'gremlin-groovy')).sum().toList()      <3>
-statics.default_lambda_language = 'gremlin-groovy'                                                 <4>
-g.V().out().map(lambda: "it.get().value('name').length()").sum().toList()                          <5>
-g.V().out().map(lambda: ("lambda x: len(x.get().value('name'))", 'gremlin-python')).sum().toList() <6>
-statics.default_lambda_language = 'gremlin-python'                                                 <7>
-g.V().out().map(lambda: "x: len(x.get().value('name'))").sum().toList()                            <8>
-----
-
-<1> A zero-arg lambda yields a string representation of a lambda in Gremlin-Python.
-<2> The default lambda language is currently Gremlin-Python.
-<3> A zero-arg lambda yields a 2-tuple where the second element is the language of the lambda (Gremlin-Groovy).
-<4> The default lambda language can be statically changed.
-<5> A zero-arg lambda yields a string representation of a closure in Gremlin-Groovy.
-<6> A zero-arg lambda yields a 2-tuple where the second element is the language of the lambda (Gremlin-Python).
-<7> The default lambda language is changed back to Gremlin-Python.
-<8> If the `lambda`-prefix is not provided, then it is appended automatically in order to give a more natural look to the expression.
->>>>>>> 23265480
 
 TIP: When running into situations where Groovy cannot properly discern a method signature based on the `Lambda`
 instance created, it will help to fully define the closure in the lambda expression - so rather than
@@ -893,15 +866,10 @@
 
 [source,python]
 ----
-<<<<<<< HEAD
 >>> g.V(Bindings.of('x',1)).out('created').map(lambda: "it.get().value('name').length()").sum().toList()
 [3]
 >>> g.V(Bindings.of('x',4)).out('created').map(lambda: "it.get().value('name').length()").sum().toList()
 [9]
-=======
-g.V(Bindings.of('id',1)).out('created').map(lambda: ("it.get().value('name').length()", 'gremlin-groovy')).sum().toList()
-g.V(Bindings.of('id',4)).out('created').map(lambda: ("it.get().value('name').length()", 'gremlin-groovy')).sum().toList()
->>>>>>> 23265480
 ----
 
 WARNING: As explained throughout the documentation, when possible <<a-note-on-lambdas,avoid>> lambdas.
@@ -1524,17 +1492,6 @@
 
 ==== Per Request Settings
 
-<<<<<<< HEAD
-Some settings can be established per request, like an override of the `scriptEvaluationTimeout` which can be helpful
-when it is known that particular request might need to execute longer than what the server might allow with its
-settings:
-
-[source,javascript]
-----
-const result = await client.submit('g.V().repeat(both()).times(100)', null, {"scriptEvaluationTimeout": 60000});
-----
-
-=======
 The `client.submit()` functions accept a `requestOptions` which expects a dictionary. The `requestOptions`
 provide a way to include options that are specific to the request made with the call to `submit()`. A good use-case for
 this feature is to set a per-request override to the `evaluationTimeout` so that it only applies to the current
@@ -1542,13 +1499,12 @@
 
 [source,javascript]
 ----
-const result = await client.submit("[1,2,3,4]", null, { evaluationTimeout: 5000 })
+const result = await client.submit("g.V().repeat(both()).times(100)", null, { evaluationTimeout: 5000 })
 ----
 
 The following options are allowed on a per-request basis in this fashion: `batchSize`, `requestId`, `userAgent` and
 `evaluationTimeout` (formerly 'scriptEvaluationTimeout' which is also supported but now deprecated).
 
->>>>>>> 23265480
 [[gremlin-javascript-dsl]]
 === Domain Specific Languages
 
