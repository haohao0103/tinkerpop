--- conflicted
+++ resolved
@@ -4275,11 +4275,6 @@
 <8> `PathRetractionStrategy` will remove paths from the traversers and increase the likelihood of bulking as path data is not required after `select('b')`.
 <9> `AdjacentToIncidentStrategy` will turn `out()` into `outE()` to increase data access locality.
 
-<<<<<<< HEAD
-=======
-A collection of useful `DecorationStrategy` strategies are provided with TinkerPop and are generally useful to
-end-users.  The following sub-sections detail these strategies:
-
 === EdgeLabelVerificationStrategy
 
 `EdgeLabelVerificationStrategy` prevents traversals from writing traversals that do not explicitly specify and edge
@@ -4318,7 +4313,6 @@
      .V(1).out().iterate()
 ----
 
->>>>>>> 163a8253
 === ElementIdStrategy
 
 `ElementIdStrategy` provides control over element identifiers. Some Graph implementations, such as TinkerGraph,
@@ -4803,7 +4797,7 @@
 # Groovy
 translator = Translator().of('g');
 print(translator.translate(t.bytecode));
-# OUTPUT: g.V().has('person','name','marko').where(__.in('knows')).values('age') 
+# OUTPUT: g.V().has('person','name','marko').where(__.in('knows')).values('age')
 ----
 
 The JVM-based translator has the added option of parameter extraction, where the translation process will attempt to
