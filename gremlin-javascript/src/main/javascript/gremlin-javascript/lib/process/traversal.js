/*
 *  Licensed to the Apache Software Foundation (ASF) under one
 *  or more contributor license agreements.  See the NOTICE file
 *  distributed with this work for additional information
 *  regarding copyright ownership.  The ASF licenses this file
 *  to you under the Apache License, Version 2.0 (the
 *  "License"); you may not use this file except in compliance
 *  with the License.  You may obtain a copy of the License at
 *
 *  http://www.apache.org/licenses/LICENSE-2.0
 *
 *  Unless required by applicable law or agreed to in writing,
 *  software distributed under the License is distributed on an
 *  "AS IS" BASIS, WITHOUT WARRANTIES OR CONDITIONS OF ANY
 *  KIND, either express or implied.  See the License for the
 *  specific language governing permissions and limitations
 *  under the License.
 */

/**
 * @author Jorge Bay Gondra
 */

'use strict';

const itemDone = Object.freeze({ value: null, done: true });
const asyncIteratorSymbol = Symbol.asyncIterator || Symbol('@@asyncIterator');

class Traversal {
  constructor(graph, traversalStrategies, bytecode) {
    this.graph = graph;
    this.traversalStrategies = traversalStrategies;
    this.bytecode = bytecode;
    /** @type {Array<Traverser>} */
    this.traversers = null;
    this.sideEffects = null;
    this._traversalStrategiesPromise = null;
    this._traversersIteratorIndex = 0;
  }

  /**
   * Async iterable method implementation.
   */
  [asyncIteratorSymbol]() {
    return this;
  }

  /** @returns {Bytecode} */
  getBytecode() {
    return this.bytecode;
  }

  /**
   * Returns an Array containing the traverser objects.
   * @returns {Promise.<Array>}
   */
  toList() {
    return this._applyStrategies().then(() => {
      const result = [];
      let it;
      while ((it = this._getNext()) && !it.done) {
        result.push(it.value);
      }
      return result;
    });
  }

  /**
   * Determines if there are any more items to iterate from the traversal.
   * @returns {Promise.<boolean>}
   */
  hasNext() {
    return this._applyStrategies().then(
      () =>
        this.traversers &&
        this.traversers.length > 0 &&
        this._traversersIteratorIndex < this.traversers.length &&
        this.traversers[this._traversersIteratorIndex].bulk > 0,
    );
  }

  /**
   * Iterates all Traverser instances in the traversal.
   * @returns {Promise}
   */
  iterate() {
    this.bytecode.addStep('none');
    return this._applyStrategies().then(() => {
      let it;
      while ((it = this._getNext()) && !it.done) {
        //
      }
    });
  }

  /**
   * Async iterator method implementation.
   * Returns a promise containing an iterator item.
   * @returns {Promise.<{value, done}>}
   */
  next() {
    return this._applyStrategies().then(() => this._getNext());
  }

  /**
   * Synchronous iterator of traversers including
   * @private
   */
  _getNext() {
    while (this.traversers && this._traversersIteratorIndex < this.traversers.length) {
      const traverser = this.traversers[this._traversersIteratorIndex];
      if (traverser.bulk > 0) {
        traverser.bulk--;
        return { value: traverser.object, done: false };
      }
      this._traversersIteratorIndex++;
    }
    return itemDone;
  }

  _applyStrategies() {
    if (this._traversalStrategiesPromise) {
      // Apply strategies only once
      return this._traversalStrategiesPromise;
    }
    return (this._traversalStrategiesPromise = this.traversalStrategies.applyStrategies(this));
  }

  /**
   * Returns step instructions during JSON serialization
   * @returns {Array}
   */
  toJSON() {
    return this.bytecode.stepInstructions;
  }

  /**
   * Returns the Bytecode JSON representation of the traversal
   * @returns {String}
   */
  toString() {
    return this.bytecode.toString();
  }
}

class IO {
  static get graphml() {
    return 'graphml';
  }

  static get graphson() {
    return 'graphson';
  }

  static get gryo() {
    return 'gryo';
  }

  static get reader() {
    return '~tinkerpop.io.reader';
  }

  static get registry() {
    return '~tinkerpop.io.registry';
  }

  static get writer() {
    return '~tinkerpop.io.writer';
  }
}

// eslint-disable-next-line no-unused-vars
class ConnectedComponent {
  static get component() {
    return 'gremlin.connectedComponentVertexProgram.component';
  }

  static get edges() {
    return '~tinkerpop.connectedComponent.edges';
  }

  static get propertyName() {
    return '~tinkerpop.connectedComponent.propertyName';
  }
}

// eslint-disable-next-line no-unused-vars
class ShortestPath {
  static get distance() {
    return '~tinkerpop.shortestPath.distance';
  }

  static get edges() {
    return '~tinkerpop.shortestPath.edges';
  }

  static get includeEdges() {
    return '~tinkerpop.shortestPath.includeEdges';
  }

  static get maxDistance() {
    return '~tinkerpop.shortestPath.maxDistance';
  }

  static get target() {
    return '~tinkerpop.shortestPath.target';
  }
}

// eslint-disable-next-line no-unused-vars
class PageRank {
  static get edges() {
    return '~tinkerpop.pageRank.edges';
  }

  static get propertyName() {
    return '~tinkerpop.pageRank.propertyName';
  }

  static get times() {
    return '~tinkerpop.pageRank.times';
  }
}

// eslint-disable-next-line no-unused-vars
class PeerPressure {
  static get edges() {
    return '~tinkerpop.peerPressure.edges';
  }

  static get propertyName() {
    return '~tinkerpop.peerPressure.propertyName';
  }

  static get times() {
    return '~tinkerpop.peerPressure.times';
  }
}

class P {
  /**
   * Represents an operation.
   * @constructor
   */
  constructor(operator, value, other) {
    this.operator = operator;
    this.value = value;
    this.other = other;
  }

  /**
   * Returns the string representation of the instance.
   * @returns {string}
   */
  toString() {
    function formatValue(value) {
      if (Array.isArray(value)) {
        const acc = [];
        for (const item of value) {
          acc.push(formatValue(item));
        }
        return acc;
      }
      if (value && typeof value === 'string') {
        return `'${value}'`;
      }
      return value;
    }

    if (this.other === undefined || this.other === null) {
      return this.operator + '(' + formatValue(this.value) + ')';
    }
    return this.operator + '(' + formatValue(this.value) + ', ' + formatValue(this.other) + ')';
  }

  and(arg) {
    return new P('and', this, arg);
  }

  or(arg) {
    return new P('or', this, arg);
  }

  static within(...args) {
    if (args.length === 1 && Array.isArray(args[0])) {
      return new P('within', args[0], null);
    }
    return new P('within', args, null);
  }

  static without(...args) {
    if (args.length === 1 && Array.isArray(args[0])) {
      return new P('without', args[0], null);
    }
    return new P('without', args, null);
  }

  /** @param {...Object} args */
  static between(...args) {
    return createP('between', args);
  }

  /** @param {...Object} args */
  static eq(...args) {
    return createP('eq', args);
  }

  /** @param {...Object} args */
  static gt(...args) {
    return createP('gt', args);
  }

  /** @param {...Object} args */
  static gte(...args) {
    return createP('gte', args);
  }

  /** @param {...Object} args */
  static inside(...args) {
    return createP('inside', args);
  }

  /** @param {...Object} args */
  static lt(...args) {
    return createP('lt', args);
  }

  /** @param {...Object} args */
  static lte(...args) {
    return createP('lte', args);
  }

  /** @param {...Object} args */
  static neq(...args) {
    return createP('neq', args);
  }

  /** @param {...Object} args */
  static not(...args) {
    return createP('not', args);
  }

  /** @param {...Object} args */
  static outside(...args) {
    return createP('outside', args);
  }

  /** @param {...Object} args */
  static test(...args) {
    return createP('test', args);
  }
}

function createP(operator, args) {
  args.unshift(null, operator);
  return new (Function.prototype.bind.apply(P, args))();
}

class TextP {
  /**
   * Represents an operation.
   * @constructor
   */
  constructor(operator, value, other) {
    this.operator = operator;
    this.value = value;
    this.other = other;
  }

  /**
   * Returns the string representation of the instance.
   * @returns {string}
   */
  toString() {
    function formatValue(value) {
      if (value && typeof value === 'string') {
        return `'${value}'`;
      }
      return value;
    }

    if (this.other === undefined) {
      return this.operator + '(' + formatValue(this.value) + ')';
    }
    return this.operator + '(' + formatValue(this.value) + ', ' + formatValue(this.other) + ')';
  }

  and(arg) {
    return new P('and', this, arg);
  }

  or(arg) {
    return new P('or', this, arg);
  }

  /** @param {...Object} args */
  static containing(...args) {
    return createTextP('containing', args);
  }

  /** @param {...Object} args */
  static endingWith(...args) {
    return createTextP('endingWith', args);
  }

  /** @param {...Object} args */
  static notContaining(...args) {
    return createTextP('notContaining', args);
  }

  /** @param {...Object} args */
  static notEndingWith(...args) {
    return createTextP('notEndingWith', args);
  }

  /** @param {...Object} args */
  static notStartingWith(...args) {
    return createTextP('notStartingWith', args);
  }

  /** @param {...Object} args */
  static startingWith(...args) {
    return createTextP('startingWith', args);
  }
<<<<<<< HEAD

  /** @param {...Object} args */
  static regex(...args) {
    return createTextP('regex', args);
  }

  /** @param {...Object} args */
  static notRegex(...args) {
    return createTextP('notRegex', args);
  }
=======
>>>>>>> a635208e
}

function createTextP(operator, args) {
  args.unshift(null, operator);
  return new (Function.prototype.bind.apply(TextP, args))();
}

class Traverser {
  constructor(object, bulk) {
    this.object = object;
    this.bulk = bulk || 1;
  }
}

class TraversalSideEffects {}

const withOptions = {
  tokens: '~tinkerpop.valueMap.tokens',
  none: 0,
  ids: 1,
  labels: 2,
  keys: 4,
  values: 8,
  all: 15,
  indexer: '~tinkerpop.index.indexer',
  list: 0,
  map: 1,
};

function toEnum(typeName, keys) {
  const result = {};
  keys.split(' ').forEach((k) => {
    let jsKey = k;
    if (jsKey === jsKey.toUpperCase()) {
      jsKey = jsKey.toLowerCase();
    }
    result[jsKey] = new EnumValue(typeName, k);
  });
  return result;
}

class EnumValue {
  constructor(typeName, elementName) {
    this.typeName = typeName;
    this.elementName = elementName;
  }

  toString() {
    return this.elementName;
  }
}

module.exports = {
  EnumValue,
  P,
  TextP,
  withOptions,
  IO,
  Traversal,
  TraversalSideEffects,
  Traverser,
  barrier: toEnum('Barrier', 'normSack'),
  cardinality: toEnum('Cardinality', 'list set single'),
  column: toEnum('Column', 'keys values'),
  direction: toEnum('Direction', 'BOTH IN OUT'),
  graphSONVersion: toEnum('GraphSONVersion', 'V1_0 V2_0 V3_0'),
  gryoVersion: toEnum('GryoVersion', 'V1_0 V3_0'),
  merge: toEnum('Merge', 'onCreate onMatch'),
  operator: toEnum('Operator', 'addAll and assign div max min minus mult or sum sumLong'),
  order: toEnum('Order', 'asc desc shuffle'),
  pick: toEnum('Pick', 'any none'),
  pop: toEnum('Pop', 'all first last mixed'),
  scope: toEnum('Scope', 'global local'),
  t: toEnum('T', 'id key label value'),
};<|MERGE_RESOLUTION|>--- conflicted
+++ resolved
@@ -422,7 +422,6 @@
   static startingWith(...args) {
     return createTextP('startingWith', args);
   }
-<<<<<<< HEAD
 
   /** @param {...Object} args */
   static regex(...args) {
@@ -433,8 +432,6 @@
   static notRegex(...args) {
     return createTextP('notRegex', args);
   }
-=======
->>>>>>> a635208e
 }
 
 function createTextP(operator, args) {
