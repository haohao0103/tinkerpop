--- conflicted
+++ resolved
@@ -43,7 +43,7 @@
             new object[] { 2 },
             new object[] { 3 }
         };
-        
+
         /// <summary>
         /// Parameters for each collections test supporting multiple versions of GraphSON
         /// </summary>
@@ -101,43 +101,38 @@
             Assert.Equal("{\"@type\":\"g:Double\",\"@value\":3.2}", graphSon);
         }
 
-<<<<<<< HEAD
+        [Theory, MemberData(nameof(Versions))]
+        public void ShouldSerializeNaN(int version)
+        {
+            var writer = CreateGraphSONWriter(version);
+
+            var graphSon = writer.WriteObject(Double.NaN);
+
+            Assert.Equal("{\"@type\":\"g:Double\",\"@value\":\"NaN\"}", graphSon);
+        }
+
+        [Theory, MemberData(nameof(Versions))]
+        public void ShouldSerializePositiveInfinity(int version)
+        {
+            var writer = CreateGraphSONWriter(version);
+
+            var graphSon = writer.WriteObject(Double.PositiveInfinity);
+
+            Assert.Equal("{\"@type\":\"g:Double\",\"@value\":\"Infinity\"}", graphSon);
+        }
+
+        [Theory, MemberData(nameof(Versions))]
+        public void ShouldSerializeNegativeInfinity(int version)
+        {
+            var writer = CreateGraphSONWriter();
+
+            var graphSon = writer.WriteObject(Double.NegativeInfinity);
+
+            Assert.Equal("{\"@type\":\"g:Double\",\"@value\":\"-Infinity\"}", graphSon);
+        }
+
         [Theory, MemberData(nameof(Versions))]
         public void ShouldSerializeDecimal(int version)
-=======
-        [Fact]
-        public void ShouldSerializeNaN()
-        {
-            var writer = CreateStandardGraphSONWriter();
-
-            var graphSon = writer.WriteObject(Double.NaN);
-
-            Assert.Equal("{\"@type\":\"g:Double\",\"@value\":\"NaN\"}", graphSon);
-        }
-
-        [Fact]
-        public void ShouldSerializePositiveInfinity()
-        {
-            var writer = CreateStandardGraphSONWriter();
-
-            var graphSon = writer.WriteObject(Double.PositiveInfinity);
-
-            Assert.Equal("{\"@type\":\"g:Double\",\"@value\":\"Infinity\"}", graphSon);
-        }
-
-        [Fact]
-        public void ShouldSerializeNegativeInfinity()
-        {
-            var writer = CreateStandardGraphSONWriter();
-
-            var graphSon = writer.WriteObject(Double.NegativeInfinity);
-
-            Assert.Equal("{\"@type\":\"g:Double\",\"@value\":\"-Infinity\"}", graphSon);
-        }
-
-        [Fact]
-        public void ShouldSerializeDecimal()
->>>>>>> 80fa89bd
         {
             var writer = CreateGraphSONWriter(version);
 
