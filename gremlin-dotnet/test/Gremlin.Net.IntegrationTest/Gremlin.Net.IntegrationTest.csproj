<Project Sdk="Microsoft.NET.Sdk">
  <PropertyGroup>
    <TargetFramework>net6.0</TargetFramework>
  </PropertyGroup>
  <ItemGroup>
    <None Update="appsettings.json">
      <CopyToOutputDirectory>PreserveNewest</CopyToOutputDirectory>
    </None>
  </ItemGroup>
  <ItemGroup>
    <ProjectReference Include="..\..\src\Gremlin.Net\Gremlin.Net.csproj" />
  </ItemGroup>
  <ItemGroup>
    <PackageReference Include="gherkin" Version="27.0.0" />
    <PackageReference Include="Microsoft.Extensions.Logging.Console" Version="7.0.0" />
    <PackageReference Include="Microsoft.NET.Test.Sdk" Version="17.8.0" />
    <PackageReference Include="NSubstitute" Version="5.1.0" />
    <PackageReference Include="xunit.runner.visualstudio" Version="2.5.3" />
<<<<<<< HEAD
    <PackageReference Include="xunit" Version="2.6.1" />
    <PackageReference Include="Microsoft.Extensions.Configuration" Version="7.0.0" />
    <PackageReference Include="Microsoft.Extensions.Configuration.Json" Version="7.0.0" />
=======
    <PackageReference Include="xunit" Version="2.5.3" />
    <PackageReference Include="Microsoft.Extensions.Configuration.Json" Version="8.0.0" />
>>>>>>> 28294bb2
  </ItemGroup>
  <ItemGroup>
    <Service Include="{82a7f48d-3b50-4b1e-b82e-3ada8210c358}" />
  </ItemGroup>
</Project><|MERGE_RESOLUTION|>--- conflicted
+++ resolved
@@ -16,14 +16,8 @@
     <PackageReference Include="Microsoft.NET.Test.Sdk" Version="17.8.0" />
     <PackageReference Include="NSubstitute" Version="5.1.0" />
     <PackageReference Include="xunit.runner.visualstudio" Version="2.5.3" />
-<<<<<<< HEAD
     <PackageReference Include="xunit" Version="2.6.1" />
-    <PackageReference Include="Microsoft.Extensions.Configuration" Version="7.0.0" />
-    <PackageReference Include="Microsoft.Extensions.Configuration.Json" Version="7.0.0" />
-=======
-    <PackageReference Include="xunit" Version="2.5.3" />
     <PackageReference Include="Microsoft.Extensions.Configuration.Json" Version="8.0.0" />
->>>>>>> 28294bb2
   </ItemGroup>
   <ItemGroup>
     <Service Include="{82a7f48d-3b50-4b1e-b82e-3ada8210c358}" />
