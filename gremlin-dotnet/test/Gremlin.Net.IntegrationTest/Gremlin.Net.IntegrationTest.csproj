<Project Sdk="Microsoft.NET.Sdk">
  <PropertyGroup>
    <TargetFramework>net8.0</TargetFramework>
    <Nullable>enable</Nullable>
    <AssemblyOriginatorKeyFile>../../build/tinkerpop.snk</AssemblyOriginatorKeyFile>
    <SignAssembly>true</SignAssembly>
    <PublicSign Condition="'$(OS)' != 'Windows_NT'">true</PublicSign>
  </PropertyGroup>
  <ItemGroup>
    <None Update="appsettings.json">
      <CopyToOutputDirectory>PreserveNewest</CopyToOutputDirectory>
    </None>
  </ItemGroup>
  <ItemGroup>
    <ProjectReference Include="..\..\src\Gremlin.Net\Gremlin.Net.csproj" />
  </ItemGroup>
  <ItemGroup>
    <PackageReference Include="gherkin" Version="29.0.0" />
    <PackageReference Include="Microsoft.Extensions.Logging.Console" Version="8.0.0" />
    <PackageReference Include="Microsoft.NET.Test.Sdk" Version="17.11.0" />
    <PackageReference Include="NSubstitute" Version="5.1.0" />
    <PackageReference Include="xunit.runner.visualstudio" Version="2.8.2" />
    <PackageReference Include="xunit" Version="2.9.0" />
<<<<<<< HEAD
    <PackageReference Include="Microsoft.Extensions.Configuration.Json" Version="8.0.0" />
    <PackageReference Include="YamlDotNet" Version="12.2.0" />
=======
    <PackageReference Include="Microsoft.Extensions.Configuration.Json" Version="8.0.1" />
>>>>>>> 551ef620
  </ItemGroup>
  <ItemGroup>
    <Service Include="{82a7f48d-3b50-4b1e-b82e-3ada8210c358}" />
  </ItemGroup>
</Project><|MERGE_RESOLUTION|>--- conflicted
+++ resolved
@@ -21,12 +21,8 @@
     <PackageReference Include="NSubstitute" Version="5.1.0" />
     <PackageReference Include="xunit.runner.visualstudio" Version="2.8.2" />
     <PackageReference Include="xunit" Version="2.9.0" />
-<<<<<<< HEAD
-    <PackageReference Include="Microsoft.Extensions.Configuration.Json" Version="8.0.0" />
+    <PackageReference Include="Microsoft.Extensions.Configuration.Json" Version="8.0.1" />
     <PackageReference Include="YamlDotNet" Version="12.2.0" />
-=======
-    <PackageReference Include="Microsoft.Extensions.Configuration.Json" Version="8.0.1" />
->>>>>>> 551ef620
   </ItemGroup>
   <ItemGroup>
     <Service Include="{82a7f48d-3b50-4b1e-b82e-3ada8210c358}" />
