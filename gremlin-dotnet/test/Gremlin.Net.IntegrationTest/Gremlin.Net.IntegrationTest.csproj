<Project Sdk="Microsoft.NET.Sdk">
  <PropertyGroup>
    <TargetFramework>net8.0</TargetFramework>
  </PropertyGroup>
  <ItemGroup>
    <None Update="appsettings.json">
      <CopyToOutputDirectory>PreserveNewest</CopyToOutputDirectory>
    </None>
  </ItemGroup>
  <ItemGroup>
    <ProjectReference Include="..\..\src\Gremlin.Net\Gremlin.Net.csproj" />
  </ItemGroup>
  <ItemGroup>
    <PackageReference Include="gherkin" Version="28.0.0" />
    <PackageReference Include="Microsoft.Extensions.Logging.Console" Version="8.0.0" />
    <PackageReference Include="Microsoft.NET.Test.Sdk" Version="17.10.0" />
    <PackageReference Include="NSubstitute" Version="5.1.0" />
<<<<<<< HEAD
    <PackageReference Include="xunit.runner.visualstudio" Version="2.8.1" />
    <PackageReference Include="xunit" Version="2.9.0" />
=======
    <PackageReference Include="xunit.runner.visualstudio" Version="2.8.2" />
    <PackageReference Include="xunit" Version="2.8.1" />
>>>>>>> d6e4a2d0
    <PackageReference Include="Microsoft.Extensions.Configuration.Json" Version="8.0.0" />
  </ItemGroup>
  <ItemGroup>
    <Service Include="{82a7f48d-3b50-4b1e-b82e-3ada8210c358}" />
  </ItemGroup>
</Project><|MERGE_RESOLUTION|>--- conflicted
+++ resolved
@@ -15,13 +15,8 @@
     <PackageReference Include="Microsoft.Extensions.Logging.Console" Version="8.0.0" />
     <PackageReference Include="Microsoft.NET.Test.Sdk" Version="17.10.0" />
     <PackageReference Include="NSubstitute" Version="5.1.0" />
-<<<<<<< HEAD
-    <PackageReference Include="xunit.runner.visualstudio" Version="2.8.1" />
+    <PackageReference Include="xunit.runner.visualstudio" Version="2.8.2" />
     <PackageReference Include="xunit" Version="2.9.0" />
-=======
-    <PackageReference Include="xunit.runner.visualstudio" Version="2.8.2" />
-    <PackageReference Include="xunit" Version="2.8.1" />
->>>>>>> d6e4a2d0
     <PackageReference Include="Microsoft.Extensions.Configuration.Json" Version="8.0.0" />
   </ItemGroup>
   <ItemGroup>
