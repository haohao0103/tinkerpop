<Project Sdk="Microsoft.NET.Sdk">

  <PropertyGroup>
    <TargetFramework>net6.0</TargetFramework>
  </PropertyGroup>

  <ItemGroup>
    <PackageReference Include="Microsoft.NET.Test.Sdk" Version="17.7.2" />
<<<<<<< HEAD
    <PackageReference Include="xunit" Version="2.5.3" />
    <PackageReference Include="xunit.runner.visualstudio" Version="2.5.1" />
=======
    <PackageReference Include="xunit" Version="2.4.2" />
    <PackageReference Include="xunit.runner.visualstudio" Version="2.5.3" />
>>>>>>> 1e51ac86
  </ItemGroup>

  <ItemGroup>
    <ProjectReference Include="..\..\src\Gremlin.Net.Template\Gremlin.Net.Template.csproj" />
    <ProjectReference Include="..\Gremlin.Net.IntegrationTest\Gremlin.Net.IntegrationTest.csproj" />
  </ItemGroup>

  <ItemGroup>
    <None Update="appsettings.json">
      <CopyToOutputDirectory>PreserveNewest</CopyToOutputDirectory>
    </None>
  </ItemGroup>

</Project><|MERGE_RESOLUTION|>--- conflicted
+++ resolved
@@ -6,13 +6,8 @@
 
   <ItemGroup>
     <PackageReference Include="Microsoft.NET.Test.Sdk" Version="17.7.2" />
-<<<<<<< HEAD
     <PackageReference Include="xunit" Version="2.5.3" />
-    <PackageReference Include="xunit.runner.visualstudio" Version="2.5.1" />
-=======
-    <PackageReference Include="xunit" Version="2.4.2" />
     <PackageReference Include="xunit.runner.visualstudio" Version="2.5.3" />
->>>>>>> 1e51ac86
   </ItemGroup>
 
   <ItemGroup>
