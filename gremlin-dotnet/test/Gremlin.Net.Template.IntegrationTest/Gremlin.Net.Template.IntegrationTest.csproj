<Project Sdk="Microsoft.NET.Sdk">

  <PropertyGroup>
    <TargetFramework>net8.0</TargetFramework>
    <Nullable>enable</Nullable>
  </PropertyGroup>

  <ItemGroup>
<<<<<<< HEAD
    <PackageReference Include="Microsoft.NET.Test.Sdk" Version="17.11.0" />
=======
    <PackageReference Include="Microsoft.NET.Test.Sdk" Version="17.11.1" />
>>>>>>> ca5414fc
    <PackageReference Include="xunit" Version="2.9.2" />
    <PackageReference Include="xunit.runner.visualstudio" Version="2.8.2" />
  </ItemGroup>

  <ItemGroup>
    <ProjectReference Include="..\..\src\Gremlin.Net.Template\Gremlin.Net.Template.csproj" />
    <ProjectReference Include="..\Gremlin.Net.IntegrationTest\Gremlin.Net.IntegrationTest.csproj" />
  </ItemGroup>

  <ItemGroup>
    <None Update="appsettings.json">
      <CopyToOutputDirectory>PreserveNewest</CopyToOutputDirectory>
    </None>
  </ItemGroup>

</Project><|MERGE_RESOLUTION|>--- conflicted
+++ resolved
@@ -6,11 +6,7 @@
   </PropertyGroup>
 
   <ItemGroup>
-<<<<<<< HEAD
-    <PackageReference Include="Microsoft.NET.Test.Sdk" Version="17.11.0" />
-=======
     <PackageReference Include="Microsoft.NET.Test.Sdk" Version="17.11.1" />
->>>>>>> ca5414fc
     <PackageReference Include="xunit" Version="2.9.2" />
     <PackageReference Include="xunit.runner.visualstudio" Version="2.8.2" />
   </ItemGroup>
