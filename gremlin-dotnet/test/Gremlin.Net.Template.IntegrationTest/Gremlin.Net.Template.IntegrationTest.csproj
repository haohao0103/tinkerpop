--- conflicted
+++ resolved
@@ -5,13 +5,8 @@
   </PropertyGroup>
 
   <ItemGroup>
-<<<<<<< HEAD
     <PackageReference Include="Microsoft.NET.Test.Sdk" Version="17.10.0" />
-    <PackageReference Include="xunit" Version="2.8.0" />
-=======
-    <PackageReference Include="Microsoft.NET.Test.Sdk" Version="17.9.0" />
     <PackageReference Include="xunit" Version="2.8.1" />
->>>>>>> 061fad9b
     <PackageReference Include="xunit.runner.visualstudio" Version="2.8.0" />
   </ItemGroup>
 
