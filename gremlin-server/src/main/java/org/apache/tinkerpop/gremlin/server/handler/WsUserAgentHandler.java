/*
 * Licensed to the Apache Software Foundation (ASF) under one
 * or more contributor license agreements.  See the NOTICE file
 * distributed with this work for additional information
 * regarding copyright ownership.  The ASF licenses this file
 * to you under the Apache License, Version 2.0 (the
 * "License"); you may not use this file except in compliance
 * with the License.  You may obtain a copy of the License at
 *
 * http://www.apache.org/licenses/LICENSE-2.0
 *
 * Unless required by applicable law or agreed to in writing,
 * software distributed under the License is distributed on an
 * "AS IS" BASIS, WITHOUT WARRANTIES OR CONDITIONS OF ANY
 * KIND, either express or implied.  See the License for the
 * specific language governing permissions and limitations
 * under the License.
 */
package org.apache.tinkerpop.gremlin.server.handler;

import com.codahale.metrics.MetricRegistry;
import io.netty.channel.ChannelHandlerContext;
import io.netty.channel.ChannelInboundHandlerAdapter;
import io.netty.handler.codec.http.HttpHeaders;
import io.netty.handler.codec.http.websocketx.WebSocketServerProtocolHandler;
import io.netty.util.AttributeKey;
import org.apache.tinkerpop.gremlin.server.GremlinServer;
import org.apache.tinkerpop.gremlin.server.util.MetricManager;
import org.slf4j.Logger;
import org.slf4j.LoggerFactory;

/**
 * Channel handler which extracts a user agent header from a web socket handshake if present
 * then logs the user agent and stores it as a channel attribute for future reference.
 */
public class WsUserAgentHandler extends ChannelInboundHandlerAdapter {
    /**
     * This constant caps the number of unique user agents which will be tracked in the metrics. Any new unique
     * user agents will be replaced with "other" in the metrics after this cap has been reached.
     */
    private static final int MAX_USER_AGENT_METRICS = 10000;

    private static final String USER_AGENT_HEADER_NAME = "User-Agent";

    private static final Logger logger = LoggerFactory.getLogger(WsUserAgentHandler.class);
    public static final AttributeKey<String> USER_AGENT_ATTR_KEY = AttributeKey.valueOf(USER_AGENT_HEADER_NAME);

    @Override
    public void userEventTriggered(final ChannelHandlerContext ctx, java.lang.Object evt) {
        if (evt instanceof WebSocketServerProtocolHandler.HandshakeComplete) {
            final HttpHeaders requestHeaders = ((WebSocketServerProtocolHandler.HandshakeComplete) evt).requestHeaders();

<<<<<<< HEAD
            if(requestHeaders.contains(USER_AGENT_HEADER_NAME)){
                String userAgent = requestHeaders.get(USER_AGENT_HEADER_NAME);
=======
            if (requestHeaders.contains(UserAgent.USER_AGENT_HEADER_NAME)){
                final String userAgent = requestHeaders.get(UserAgent.USER_AGENT_HEADER_NAME);
>>>>>>> 3249e585

                ctx.channel().attr(USER_AGENT_ATTR_KEY).set(userAgent);
                logger.debug("New Connection on channel [{}] with user agent [{}]", ctx.channel().id().asShortText(), userAgent);

                String metricName = MetricRegistry.name(GremlinServer.class, "user-agent", userAgent);

                // This check is to address a concern that an attacker may try to fill the server's memory with a very
                // large number of unique user agents. For this reason the user agent is replaced with "other"
                // for the purpose of metrics if this cap is ever exceeded and the user agent is not already being tracked.
                if(MetricManager.INSTANCE.getCounterSize() > MAX_USER_AGENT_METRICS &&
                    !MetricManager.INSTANCE.contains(metricName)) {
                    metricName = MetricRegistry.name(GremlinServer.class, "user-agent", "other");
                }
                MetricManager.INSTANCE.getCounter(metricName).inc();
            } else {
                logger.debug("New Connection on channel [{}] with no user agent provided", ctx.channel().id().asShortText());
            }
        }
        ctx.fireUserEventTriggered(evt);
    }
}<|MERGE_RESOLUTION|>--- conflicted
+++ resolved
@@ -50,13 +50,8 @@
         if (evt instanceof WebSocketServerProtocolHandler.HandshakeComplete) {
             final HttpHeaders requestHeaders = ((WebSocketServerProtocolHandler.HandshakeComplete) evt).requestHeaders();
 
-<<<<<<< HEAD
-            if(requestHeaders.contains(USER_AGENT_HEADER_NAME)){
-                String userAgent = requestHeaders.get(USER_AGENT_HEADER_NAME);
-=======
-            if (requestHeaders.contains(UserAgent.USER_AGENT_HEADER_NAME)){
-                final String userAgent = requestHeaders.get(UserAgent.USER_AGENT_HEADER_NAME);
->>>>>>> 3249e585
+            if (requestHeaders.contains(USER_AGENT_HEADER_NAME)){
+                final String userAgent = requestHeaders.get(USER_AGENT_HEADER_NAME);
 
                 ctx.channel().attr(USER_AGENT_ATTR_KEY).set(userAgent);
                 logger.debug("New Connection on channel [{}] with user agent [{}]", ctx.channel().id().asShortText(), userAgent);
